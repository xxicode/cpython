--- conflicted
+++ resolved
@@ -30,13 +30,9 @@
     PyObject* pattern; /* pattern source (or None) */
     int flags; /* flags used when compiling pattern source */
     PyObject *weakreflist; /* List of weak references */
-<<<<<<< HEAD
     int logical_charsize; /* pattern charsize (or -1) */
     int charsize;
-=======
-	int charsize; /* pattern charsize (or -1) */
     Py_buffer view;
->>>>>>> 1ae230aa
     /* pattern code */
     Py_ssize_t codesize;
     SRE_CODE code[1];
