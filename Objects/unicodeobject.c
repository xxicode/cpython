--- conflicted
+++ resolved
@@ -5993,36 +5993,10 @@
 #ifdef Py_UNICODE_WIDE
         /* We have to sanity check the raw data, otherwise doom looms for
            some malformed UCS-4 data. */
-<<<<<<< HEAD
-        if (
-#ifdef Py_UNICODE_WIDE
-            ch > 0x10ffff ||
-#endif
-            end-s < Py_UNICODE_SIZE
-            )
-        {
-            startinpos = s - starts;
-            if (end-s < Py_UNICODE_SIZE) {
-                endinpos = end-starts;
-                reason = "truncated input";
-            }
-            else {
-                endinpos = s - starts + Py_UNICODE_SIZE;
-                reason = "illegal code point (> 0x10FFFF)";
-            }
-            if (unicode_decode_call_errorhandler_writer(
-                    errors, &errorHandler,
-                    "unicode_internal", reason,
-                    &starts, &end, &startinpos, &endinpos, &exc, &s,
-                    &writer))
-                goto onError;
-            continue;
-=======
         if (ch > 0x10ffff) {
             endinpos = s - starts + Py_UNICODE_SIZE;
             reason = "illegal code point (> 0x10FFFF)";
             goto error;
->>>>>>> 03ee12ed
         }
 #endif
         s += Py_UNICODE_SIZE;
@@ -6042,21 +6016,18 @@
 
         if (_PyUnicodeWriter_Prepare(&writer, 1, ch) == -1)
             goto onError;
-<<<<<<< HEAD
         PyUnicode_WRITE(writer.kind, writer.data, writer.pos, ch);
         writer.pos++;
-=======
         continue;
 
   error:
         startinpos = s - starts;
-        if (unicode_decode_call_errorhandler(
+        if (unicode_decode_call_errorhandler_writer(
                 errors, &errorHandler,
                 "unicode_internal", reason,
                 &starts, &end, &startinpos, &endinpos, &exc, &s,
-                &v, &outpos))
+                &writer))
             goto onError;
->>>>>>> 03ee12ed
     }
 
     Py_XDECREF(errorHandler);
