--- conflicted
+++ resolved
@@ -3946,7 +3946,77 @@
         '''
     version = ''
 
-<<<<<<< HEAD
+class TestHelpSubparsersOrdering(HelpTestCase):
+    """Test ordering of subcommands in help matches the code"""
+    parser_signature = Sig(prog='PROG',
+                           description='display some subcommands',
+                           version='0.1')
+
+    subparsers_signatures = [Sig(name=name)
+                             for name in ('a', 'b', 'c', 'd', 'e')]
+
+    usage = '''\
+        usage: PROG [-h] [-v] {a,b,c,d,e} ...
+        '''
+
+    help = usage + '''\
+
+        display some subcommands
+
+        positional arguments:
+          {a,b,c,d,e}
+
+        optional arguments:
+          -h, --help     show this help message and exit
+          -v, --version  show program's version number and exit
+        '''
+
+    version = '''\
+        0.1
+        '''
+
+class TestHelpSubparsersWithHelpOrdering(HelpTestCase):
+    """Test ordering of subcommands in help matches the code"""
+    parser_signature = Sig(prog='PROG',
+                           description='display some subcommands',
+                           version='0.1')
+
+    subcommand_data = (('a', 'a subcommand help'),
+                       ('b', 'b subcommand help'),
+                       ('c', 'c subcommand help'),
+                       ('d', 'd subcommand help'),
+                       ('e', 'e subcommand help'),
+                       )
+
+    subparsers_signatures = [Sig(name=name, help=help)
+                             for name, help in subcommand_data]
+
+    usage = '''\
+        usage: PROG [-h] [-v] {a,b,c,d,e} ...
+        '''
+
+    help = usage + '''\
+
+        display some subcommands
+
+        positional arguments:
+          {a,b,c,d,e}
+            a            a subcommand help
+            b            b subcommand help
+            c            c subcommand help
+            d            d subcommand help
+            e            e subcommand help
+
+        optional arguments:
+          -h, --help     show this help message and exit
+          -v, --version  show program's version number and exit
+        '''
+
+    version = '''\
+        0.1
+        '''
+
+
 
 class TestHelpMetavarTypeFormatter(HelpTestCase):
     """"""
@@ -3976,77 +4046,6 @@
           -c SOME FLOAT
         '''
     version = ''
-=======
-class TestHelpSubparsersOrdering(HelpTestCase):
-    """Test ordering of subcommands in help matches the code"""
-    parser_signature = Sig(prog='PROG',
-                           description='display some subcommands',
-                           version='0.1')
-
-    subparsers_signatures = [Sig(name=name)
-                             for name in ('a', 'b', 'c', 'd', 'e')]
-
-    usage = '''\
-        usage: PROG [-h] [-v] {a,b,c,d,e} ...
-        '''
-
-    help = usage + '''\
-
-        display some subcommands
-
-        positional arguments:
-          {a,b,c,d,e}
-
-        optional arguments:
-          -h, --help     show this help message and exit
-          -v, --version  show program's version number and exit
-        '''
-
-    version = '''\
-        0.1
-        '''
-
-class TestHelpSubparsersWithHelpOrdering(HelpTestCase):
-    """Test ordering of subcommands in help matches the code"""
-    parser_signature = Sig(prog='PROG',
-                           description='display some subcommands',
-                           version='0.1')
-
-    subcommand_data = (('a', 'a subcommand help'),
-                       ('b', 'b subcommand help'),
-                       ('c', 'c subcommand help'),
-                       ('d', 'd subcommand help'),
-                       ('e', 'e subcommand help'),
-                       )
-
-    subparsers_signatures = [Sig(name=name, help=help)
-                             for name, help in subcommand_data]
-
-    usage = '''\
-        usage: PROG [-h] [-v] {a,b,c,d,e} ...
-        '''
-
-    help = usage + '''\
-
-        display some subcommands
-
-        positional arguments:
-          {a,b,c,d,e}
-            a            a subcommand help
-            b            b subcommand help
-            c            c subcommand help
-            d            d subcommand help
-            e            e subcommand help
-
-        optional arguments:
-          -h, --help     show this help message and exit
-          -v, --version  show program's version number and exit
-        '''
-
-    version = '''\
-        0.1
-        '''
->>>>>>> 8a6a198a
 
 
 # =====================================
