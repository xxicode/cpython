#!/usr/bin/env python3

import unittest
from test import support
from unittest.case import _ExpectedFailure

import errno
import io
import socket
import select
import tempfile
import _testcapi
import time
import traceback
import queue
import sys
import os
import array
import platform
import contextlib
from weakref import proxy
import signal
import math
import pickle
import struct
try:
    import fcntl
except ImportError:
    fcntl = False
try:
    import multiprocessing
except ImportError:
    multiprocessing = False

HOST = support.HOST
MSG = 'Michael Gilfix was here\u1234\r\n'.encode('utf-8') ## test unicode string and carriage return

try:
    import _thread as thread
    import threading
except ImportError:
    thread = None
    threading = None

def _have_socket_can():
    """Check whether CAN sockets are supported on this host."""
    try:
        s = socket.socket(socket.PF_CAN, socket.SOCK_RAW, socket.CAN_RAW)
    except (AttributeError, socket.error, OSError):
        return False
    else:
        s.close()
    return True

def _have_socket_rds():
    """Check whether RDS sockets are supported on this host."""
    try:
        s = socket.socket(socket.PF_RDS, socket.SOCK_SEQPACKET, 0)
    except (AttributeError, OSError):
        return False
    else:
        s.close()
    return True

HAVE_SOCKET_CAN = _have_socket_can()

HAVE_SOCKET_RDS = _have_socket_rds()

# Size in bytes of the int type
SIZEOF_INT = array.array("i").itemsize

class SocketTCPTest(unittest.TestCase):

    def setUp(self):
        self.serv = socket.socket(socket.AF_INET, socket.SOCK_STREAM)
        self.port = support.bind_port(self.serv)
        self.serv.listen(1)

    def tearDown(self):
        self.serv.close()
        self.serv = None

class SocketUDPTest(unittest.TestCase):

    def setUp(self):
        self.serv = socket.socket(socket.AF_INET, socket.SOCK_DGRAM)
        self.port = support.bind_port(self.serv)

    def tearDown(self):
        self.serv.close()
        self.serv = None

class ThreadSafeCleanupTestCase(unittest.TestCase):
    """Subclass of unittest.TestCase with thread-safe cleanup methods.

    This subclass protects the addCleanup() and doCleanups() methods
    with a recursive lock.
    """

    if threading:
        def __init__(self, *args, **kwargs):
            super().__init__(*args, **kwargs)
            self._cleanup_lock = threading.RLock()

        def addCleanup(self, *args, **kwargs):
            with self._cleanup_lock:
                return super().addCleanup(*args, **kwargs)

        def doCleanups(self, *args, **kwargs):
            with self._cleanup_lock:
                return super().doCleanups(*args, **kwargs)

class SocketCANTest(unittest.TestCase):

    """To be able to run this test, a `vcan0` CAN interface can be created with
    the following commands:
    # modprobe vcan
    # ip link add dev vcan0 type vcan
    # ifconfig vcan0 up
    """
    interface = 'vcan0'
    bufsize = 128

    def setUp(self):
        self.s = socket.socket(socket.PF_CAN, socket.SOCK_RAW, socket.CAN_RAW)
        self.addCleanup(self.s.close)
        try:
            self.s.bind((self.interface,))
        except socket.error:
            self.skipTest('network interface `%s` does not exist' %
                           self.interface)


class SocketRDSTest(unittest.TestCase):

    """To be able to run this test, the `rds` kernel module must be loaded:
    # modprobe rds
    """
    bufsize = 8192

    def setUp(self):
        self.serv = socket.socket(socket.PF_RDS, socket.SOCK_SEQPACKET, 0)
        self.addCleanup(self.serv.close)
        try:
            self.port = support.bind_port(self.serv)
        except OSError:
            self.skipTest('unable to bind RDS socket')


class ThreadableTest:
    """Threadable Test class

    The ThreadableTest class makes it easy to create a threaded
    client/server pair from an existing unit test. To create a
    new threaded class from an existing unit test, use multiple
    inheritance:

        class NewClass (OldClass, ThreadableTest):
            pass

    This class defines two new fixture functions with obvious
    purposes for overriding:

        clientSetUp ()
        clientTearDown ()

    Any new test functions within the class must then define
    tests in pairs, where the test name is preceeded with a
    '_' to indicate the client portion of the test. Ex:

        def testFoo(self):
            # Server portion

        def _testFoo(self):
            # Client portion

    Any exceptions raised by the clients during their tests
    are caught and transferred to the main thread to alert
    the testing framework.

    Note, the server setup function cannot call any blocking
    functions that rely on the client thread during setup,
    unless serverExplicitReady() is called just before
    the blocking call (such as in setting up a client/server
    connection and performing the accept() in setUp().
    """

    def __init__(self):
        # Swap the true setup function
        self.__setUp = self.setUp
        self.__tearDown = self.tearDown
        self.setUp = self._setUp
        self.tearDown = self._tearDown

    def serverExplicitReady(self):
        """This method allows the server to explicitly indicate that
        it wants the client thread to proceed. This is useful if the
        server is about to execute a blocking routine that is
        dependent upon the client thread during its setup routine."""
        self.server_ready.set()

    def _setUp(self):
        self.server_ready = threading.Event()
        self.client_ready = threading.Event()
        self.done = threading.Event()
        self.queue = queue.Queue(1)
        self.server_crashed = False

        # Do some munging to start the client test.
        methodname = self.id()
        i = methodname.rfind('.')
        methodname = methodname[i+1:]
        test_method = getattr(self, '_' + methodname)
        self.client_thread = thread.start_new_thread(
            self.clientRun, (test_method,))

        try:
            self.__setUp()
        except:
            self.server_crashed = True
            raise
        finally:
            self.server_ready.set()
        self.client_ready.wait()

    def _tearDown(self):
        self.__tearDown()
        self.done.wait()

        if self.queue.qsize():
            exc = self.queue.get()
            raise exc

    def clientRun(self, test_func):
        self.server_ready.wait()
        self.clientSetUp()
        self.client_ready.set()
        if self.server_crashed:
            self.clientTearDown()
            return
        if not hasattr(test_func, '__call__'):
            raise TypeError("test_func must be a callable function")
        try:
            test_func()
        except _ExpectedFailure:
            # We deliberately ignore expected failures
            pass
        except BaseException as e:
            self.queue.put(e)
        finally:
            self.clientTearDown()

    def clientSetUp(self):
        raise NotImplementedError("clientSetUp must be implemented.")

    def clientTearDown(self):
        self.done.set()
        thread.exit()

class ThreadedTCPSocketTest(SocketTCPTest, ThreadableTest):

    def __init__(self, methodName='runTest'):
        SocketTCPTest.__init__(self, methodName=methodName)
        ThreadableTest.__init__(self)

    def clientSetUp(self):
        self.cli = socket.socket(socket.AF_INET, socket.SOCK_STREAM)

    def clientTearDown(self):
        self.cli.close()
        self.cli = None
        ThreadableTest.clientTearDown(self)

class ThreadedUDPSocketTest(SocketUDPTest, ThreadableTest):

    def __init__(self, methodName='runTest'):
        SocketUDPTest.__init__(self, methodName=methodName)
        ThreadableTest.__init__(self)

    def clientSetUp(self):
        self.cli = socket.socket(socket.AF_INET, socket.SOCK_DGRAM)

    def clientTearDown(self):
        self.cli.close()
        self.cli = None
        ThreadableTest.clientTearDown(self)

class ThreadedCANSocketTest(SocketCANTest, ThreadableTest):

    def __init__(self, methodName='runTest'):
        SocketCANTest.__init__(self, methodName=methodName)
        ThreadableTest.__init__(self)

    def clientSetUp(self):
        self.cli = socket.socket(socket.PF_CAN, socket.SOCK_RAW, socket.CAN_RAW)
        try:
            self.cli.bind((self.interface,))
        except socket.error:
            # skipTest should not be called here, and will be called in the
            # server instead
            pass

    def clientTearDown(self):
        self.cli.close()
        self.cli = None
        ThreadableTest.clientTearDown(self)

class ThreadedRDSSocketTest(SocketRDSTest, ThreadableTest):

    def __init__(self, methodName='runTest'):
        SocketRDSTest.__init__(self, methodName=methodName)
        ThreadableTest.__init__(self)

    def clientSetUp(self):
        self.cli = socket.socket(socket.PF_RDS, socket.SOCK_SEQPACKET, 0)
        try:
            # RDS sockets must be bound explicitly to send or receive data
            self.cli.bind((HOST, 0))
            self.cli_addr = self.cli.getsockname()
        except OSError:
            # skipTest should not be called here, and will be called in the
            # server instead
            pass

    def clientTearDown(self):
        self.cli.close()
        self.cli = None
        ThreadableTest.clientTearDown(self)

class SocketConnectedTest(ThreadedTCPSocketTest):
    """Socket tests for client-server connection.

    self.cli_conn is a client socket connected to the server.  The
    setUp() method guarantees that it is connected to the server.
    """

    def __init__(self, methodName='runTest'):
        ThreadedTCPSocketTest.__init__(self, methodName=methodName)

    def setUp(self):
        ThreadedTCPSocketTest.setUp(self)
        # Indicate explicitly we're ready for the client thread to
        # proceed and then perform the blocking call to accept
        self.serverExplicitReady()
        conn, addr = self.serv.accept()
        self.cli_conn = conn

    def tearDown(self):
        self.cli_conn.close()
        self.cli_conn = None
        ThreadedTCPSocketTest.tearDown(self)

    def clientSetUp(self):
        ThreadedTCPSocketTest.clientSetUp(self)
        self.cli.connect((HOST, self.port))
        self.serv_conn = self.cli

    def clientTearDown(self):
        self.serv_conn.close()
        self.serv_conn = None
        ThreadedTCPSocketTest.clientTearDown(self)

class SocketPairTest(unittest.TestCase, ThreadableTest):

    def __init__(self, methodName='runTest'):
        unittest.TestCase.__init__(self, methodName=methodName)
        ThreadableTest.__init__(self)

    def setUp(self):
        self.serv, self.cli = socket.socketpair()

    def tearDown(self):
        self.serv.close()
        self.serv = None

    def clientSetUp(self):
        pass

    def clientTearDown(self):
        self.cli.close()
        self.cli = None
        ThreadableTest.clientTearDown(self)


# The following classes are used by the sendmsg()/recvmsg() tests.
# Combining, for instance, ConnectedStreamTestMixin and TCPTestBase
# gives a drop-in replacement for SocketConnectedTest, but different
# address families can be used, and the attributes serv_addr and
# cli_addr will be set to the addresses of the endpoints.

class SocketTestBase(unittest.TestCase):
    """A base class for socket tests.

    Subclasses must provide methods newSocket() to return a new socket
    and bindSock(sock) to bind it to an unused address.

    Creates a socket self.serv and sets self.serv_addr to its address.
    """

    def setUp(self):
        self.serv = self.newSocket()
        self.bindServer()

    def bindServer(self):
        """Bind server socket and set self.serv_addr to its address."""
        self.bindSock(self.serv)
        self.serv_addr = self.serv.getsockname()

    def tearDown(self):
        self.serv.close()
        self.serv = None


class SocketListeningTestMixin(SocketTestBase):
    """Mixin to listen on the server socket."""

    def setUp(self):
        super().setUp()
        self.serv.listen(1)


class ThreadedSocketTestMixin(ThreadSafeCleanupTestCase, SocketTestBase,
                              ThreadableTest):
    """Mixin to add client socket and allow client/server tests.

    Client socket is self.cli and its address is self.cli_addr.  See
    ThreadableTest for usage information.
    """

    def __init__(self, *args, **kwargs):
        super().__init__(*args, **kwargs)
        ThreadableTest.__init__(self)

    def clientSetUp(self):
        self.cli = self.newClientSocket()
        self.bindClient()

    def newClientSocket(self):
        """Return a new socket for use as client."""
        return self.newSocket()

    def bindClient(self):
        """Bind client socket and set self.cli_addr to its address."""
        self.bindSock(self.cli)
        self.cli_addr = self.cli.getsockname()

    def clientTearDown(self):
        self.cli.close()
        self.cli = None
        ThreadableTest.clientTearDown(self)


class ConnectedStreamTestMixin(SocketListeningTestMixin,
                               ThreadedSocketTestMixin):
    """Mixin to allow client/server stream tests with connected client.

    Server's socket representing connection to client is self.cli_conn
    and client's connection to server is self.serv_conn.  (Based on
    SocketConnectedTest.)
    """

    def setUp(self):
        super().setUp()
        # Indicate explicitly we're ready for the client thread to
        # proceed and then perform the blocking call to accept
        self.serverExplicitReady()
        conn, addr = self.serv.accept()
        self.cli_conn = conn

    def tearDown(self):
        self.cli_conn.close()
        self.cli_conn = None
        super().tearDown()

    def clientSetUp(self):
        super().clientSetUp()
        self.cli.connect(self.serv_addr)
        self.serv_conn = self.cli

    def clientTearDown(self):
        self.serv_conn.close()
        self.serv_conn = None
        super().clientTearDown()


class UnixSocketTestBase(SocketTestBase):
    """Base class for Unix-domain socket tests."""

    # This class is used for file descriptor passing tests, so we
    # create the sockets in a private directory so that other users
    # can't send anything that might be problematic for a privileged
    # user running the tests.

    def setUp(self):
        self.dir_path = tempfile.mkdtemp()
        self.addCleanup(os.rmdir, self.dir_path)
        super().setUp()

    def bindSock(self, sock):
        path = tempfile.mktemp(dir=self.dir_path)
        sock.bind(path)
        self.addCleanup(support.unlink, path)

class UnixStreamBase(UnixSocketTestBase):
    """Base class for Unix-domain SOCK_STREAM tests."""

    def newSocket(self):
        return socket.socket(socket.AF_UNIX, socket.SOCK_STREAM)


class InetTestBase(SocketTestBase):
    """Base class for IPv4 socket tests."""

    host = HOST

    def setUp(self):
        super().setUp()
        self.port = self.serv_addr[1]

    def bindSock(self, sock):
        support.bind_port(sock, host=self.host)

class TCPTestBase(InetTestBase):
    """Base class for TCP-over-IPv4 tests."""

    def newSocket(self):
        return socket.socket(socket.AF_INET, socket.SOCK_STREAM)

class UDPTestBase(InetTestBase):
    """Base class for UDP-over-IPv4 tests."""

    def newSocket(self):
        return socket.socket(socket.AF_INET, socket.SOCK_DGRAM)

class SCTPStreamBase(InetTestBase):
    """Base class for SCTP tests in one-to-one (SOCK_STREAM) mode."""

    def newSocket(self):
        return socket.socket(socket.AF_INET, socket.SOCK_STREAM,
                             socket.IPPROTO_SCTP)


class Inet6TestBase(InetTestBase):
    """Base class for IPv6 socket tests."""

    # Don't use "localhost" here - it may not have an IPv6 address
    # assigned to it by default (e.g. in /etc/hosts), and if someone
    # has assigned it an IPv4-mapped address, then it's unlikely to
    # work with the full IPv6 API.
    host = "::1"

class UDP6TestBase(Inet6TestBase):
    """Base class for UDP-over-IPv6 tests."""

    def newSocket(self):
        return socket.socket(socket.AF_INET6, socket.SOCK_DGRAM)


# Test-skipping decorators for use with ThreadableTest.

def skipWithClientIf(condition, reason):
    """Skip decorated test if condition is true, add client_skip decorator.

    If the decorated object is not a class, sets its attribute
    "client_skip" to a decorator which will return an empty function
    if the test is to be skipped, or the original function if it is
    not.  This can be used to avoid running the client part of a
    skipped test when using ThreadableTest.
    """
    def client_pass(*args, **kwargs):
        pass
    def skipdec(obj):
        retval = unittest.skip(reason)(obj)
        if not isinstance(obj, type):
            retval.client_skip = lambda f: client_pass
        return retval
    def noskipdec(obj):
        if not (isinstance(obj, type) or hasattr(obj, "client_skip")):
            obj.client_skip = lambda f: f
        return obj
    return skipdec if condition else noskipdec


def requireAttrs(obj, *attributes):
    """Skip decorated test if obj is missing any of the given attributes.

    Sets client_skip attribute as skipWithClientIf() does.
    """
    missing = [name for name in attributes if not hasattr(obj, name)]
    return skipWithClientIf(
        missing, "don't have " + ", ".join(name for name in missing))


def requireSocket(*args):
    """Skip decorated test if a socket cannot be created with given arguments.

    When an argument is given as a string, will use the value of that
    attribute of the socket module, or skip the test if it doesn't
    exist.  Sets client_skip attribute as skipWithClientIf() does.
    """
    err = None
    missing = [obj for obj in args if
               isinstance(obj, str) and not hasattr(socket, obj)]
    if missing:
        err = "don't have " + ", ".join(name for name in missing)
    else:
        callargs = [getattr(socket, obj) if isinstance(obj, str) else obj
                    for obj in args]
        try:
            s = socket.socket(*callargs)
        except socket.error as e:
            # XXX: check errno?
            err = str(e)
        else:
            s.close()
    return skipWithClientIf(
        err is not None,
        "can't create socket({0}): {1}".format(
            ", ".join(str(o) for o in args), err))


#######################################################################
## Begin Tests

class GeneralModuleTests(unittest.TestCase):

    def test_repr(self):
        s = socket.socket(socket.AF_INET, socket.SOCK_STREAM)
        self.addCleanup(s.close)
        self.assertTrue(repr(s).startswith("<socket.socket object"))

    def test_weakref(self):
        s = socket.socket(socket.AF_INET, socket.SOCK_STREAM)
        p = proxy(s)
        self.assertEqual(p.fileno(), s.fileno())
        s.close()
        s = None
        try:
            p.fileno()
        except ReferenceError:
            pass
        else:
            self.fail('Socket proxy still exists')

    def testSocketError(self):
        # Testing socket module exceptions
        msg = "Error raising socket exception (%s)."
        with self.assertRaises(socket.error, msg=msg % 'socket.error'):
            raise socket.error
        with self.assertRaises(socket.error, msg=msg % 'socket.herror'):
            raise socket.herror
        with self.assertRaises(socket.error, msg=msg % 'socket.gaierror'):
            raise socket.gaierror

    def testSendtoErrors(self):
        # Testing that sendto doens't masks failures. See #10169.
        s = socket.socket(socket.AF_INET, socket.SOCK_DGRAM)
        self.addCleanup(s.close)
        s.bind(('', 0))
        sockname = s.getsockname()
        # 2 args
        with self.assertRaises(TypeError) as cm:
            s.sendto('\u2620', sockname)
        self.assertEqual(str(cm.exception),
                         "'str' does not support the buffer interface")
        with self.assertRaises(TypeError) as cm:
            s.sendto(5j, sockname)
        self.assertEqual(str(cm.exception),
                         "'complex' does not support the buffer interface")
        with self.assertRaises(TypeError) as cm:
            s.sendto(b'foo', None)
        self.assertIn('not NoneType',str(cm.exception))
        # 3 args
        with self.assertRaises(TypeError) as cm:
            s.sendto('\u2620', 0, sockname)
        self.assertEqual(str(cm.exception),
                         "'str' does not support the buffer interface")
        with self.assertRaises(TypeError) as cm:
            s.sendto(5j, 0, sockname)
        self.assertEqual(str(cm.exception),
                         "'complex' does not support the buffer interface")
        with self.assertRaises(TypeError) as cm:
            s.sendto(b'foo', 0, None)
        self.assertIn('not NoneType', str(cm.exception))
        with self.assertRaises(TypeError) as cm:
            s.sendto(b'foo', 'bar', sockname)
        self.assertIn('an integer is required', str(cm.exception))
        with self.assertRaises(TypeError) as cm:
            s.sendto(b'foo', None, None)
        self.assertIn('an integer is required', str(cm.exception))
        # wrong number of args
        with self.assertRaises(TypeError) as cm:
            s.sendto(b'foo')
        self.assertIn('(1 given)', str(cm.exception))
        with self.assertRaises(TypeError) as cm:
            s.sendto(b'foo', 0, sockname, 4)
        self.assertIn('(4 given)', str(cm.exception))

    def testCrucialConstants(self):
        # Testing for mission critical constants
        socket.AF_INET
        socket.SOCK_STREAM
        socket.SOCK_DGRAM
        socket.SOCK_RAW
        socket.SOCK_RDM
        socket.SOCK_SEQPACKET
        socket.SOL_SOCKET
        socket.SO_REUSEADDR

    def testHostnameRes(self):
        # Testing hostname resolution mechanisms
        hostname = socket.gethostname()
        try:
            ip = socket.gethostbyname(hostname)
        except socket.error:
            # Probably name lookup wasn't set up right; skip this test
            return
        self.assertTrue(ip.find('.') >= 0, "Error resolving host to ip.")
        try:
            hname, aliases, ipaddrs = socket.gethostbyaddr(ip)
        except socket.error:
            # Probably a similar problem as above; skip this test
            return
        all_host_names = [hostname, hname] + aliases
        fqhn = socket.getfqdn(ip)
        if not fqhn in all_host_names:
            self.fail("Error testing host resolution mechanisms. (fqdn: %s, all: %s)" % (fqhn, repr(all_host_names)))

    @unittest.skipUnless(hasattr(socket, 'sethostname'), "test needs socket.sethostname()")
    @unittest.skipUnless(hasattr(socket, 'gethostname'), "test needs socket.gethostname()")
    def test_sethostname(self):
        oldhn = socket.gethostname()
        try:
            socket.sethostname('new')
        except socket.error as e:
            if e.errno == errno.EPERM:
                self.skipTest("test should be run as root")
            else:
                raise
        try:
            # running test as root!
            self.assertEqual(socket.gethostname(), 'new')
            # Should work with bytes objects too
            socket.sethostname(b'bar')
            self.assertEqual(socket.gethostname(), 'bar')
        finally:
            socket.sethostname(oldhn)

    @unittest.skipUnless(hasattr(socket, 'if_nameindex'),
                         'socket.if_nameindex() not available.')
    def testInterfaceNameIndex(self):
        interfaces = socket.if_nameindex()
        for index, name in interfaces:
            self.assertIsInstance(index, int)
            self.assertIsInstance(name, str)
            # interface indices are non-zero integers
            self.assertGreater(index, 0)
            _index = socket.if_nametoindex(name)
            self.assertIsInstance(_index, int)
            self.assertEqual(index, _index)
            _name = socket.if_indextoname(index)
            self.assertIsInstance(_name, str)
            self.assertEqual(name, _name)

    @unittest.skipUnless(hasattr(socket, 'if_nameindex'),
                         'socket.if_nameindex() not available.')
    def testInvalidInterfaceNameIndex(self):
        # test nonexistent interface index/name
        self.assertRaises(socket.error, socket.if_indextoname, 0)
        self.assertRaises(socket.error, socket.if_nametoindex, '_DEADBEEF')
        # test with invalid values
        self.assertRaises(TypeError, socket.if_nametoindex, 0)
        self.assertRaises(TypeError, socket.if_indextoname, '_DEADBEEF')

    def testRefCountGetNameInfo(self):
        # Testing reference count for getnameinfo
        if hasattr(sys, "getrefcount"):
            try:
                # On some versions, this loses a reference
                orig = sys.getrefcount(__name__)
                socket.getnameinfo(__name__,0)
            except TypeError:
                if sys.getrefcount(__name__) != orig:
                    self.fail("socket.getnameinfo loses a reference")

    def testInterpreterCrash(self):
        # Making sure getnameinfo doesn't crash the interpreter
        try:
            # On some versions, this crashes the interpreter.
            socket.getnameinfo(('x', 0, 0, 0), 0)
        except socket.error:
            pass

    def testNtoH(self):
        # This just checks that htons etc. are their own inverse,
        # when looking at the lower 16 or 32 bits.
        sizes = {socket.htonl: 32, socket.ntohl: 32,
                 socket.htons: 16, socket.ntohs: 16}
        for func, size in sizes.items():
            mask = (1<<size) - 1
            for i in (0, 1, 0xffff, ~0xffff, 2, 0x01234567, 0x76543210):
                self.assertEqual(i & mask, func(func(i&mask)) & mask)

            swapped = func(mask)
            self.assertEqual(swapped & mask, mask)
            self.assertRaises(OverflowError, func, 1<<34)

    def testNtoHErrors(self):
        good_values = [ 1, 2, 3, 1, 2, 3 ]
        bad_values = [ -1, -2, -3, -1, -2, -3 ]
        for k in good_values:
            socket.ntohl(k)
            socket.ntohs(k)
            socket.htonl(k)
            socket.htons(k)
        for k in bad_values:
            self.assertRaises(OverflowError, socket.ntohl, k)
            self.assertRaises(OverflowError, socket.ntohs, k)
            self.assertRaises(OverflowError, socket.htonl, k)
            self.assertRaises(OverflowError, socket.htons, k)

    def testGetServBy(self):
        eq = self.assertEqual
        # Find one service that exists, then check all the related interfaces.
        # I've ordered this by protocols that have both a tcp and udp
        # protocol, at least for modern Linuxes.
        if (sys.platform.startswith(('freebsd', 'netbsd'))
            or sys.platform in ('linux', 'darwin')):
            # avoid the 'echo' service on this platform, as there is an
            # assumption breaking non-standard port/protocol entry
            services = ('daytime', 'qotd', 'domain')
        else:
            services = ('echo', 'daytime', 'domain')
        for service in services:
            try:
                port = socket.getservbyname(service, 'tcp')
                break
            except socket.error:
                pass
        else:
            raise socket.error
        # Try same call with optional protocol omitted
        port2 = socket.getservbyname(service)
        eq(port, port2)
        # Try udp, but don't barf it it doesn't exist
        try:
            udpport = socket.getservbyname(service, 'udp')
        except socket.error:
            udpport = None
        else:
            eq(udpport, port)
        # Now make sure the lookup by port returns the same service name
        eq(socket.getservbyport(port2), service)
        eq(socket.getservbyport(port, 'tcp'), service)
        if udpport is not None:
            eq(socket.getservbyport(udpport, 'udp'), service)
        # Make sure getservbyport does not accept out of range ports.
        self.assertRaises(OverflowError, socket.getservbyport, -1)
        self.assertRaises(OverflowError, socket.getservbyport, 65536)

    def testDefaultTimeout(self):
        # Testing default timeout
        # The default timeout should initially be None
        self.assertEqual(socket.getdefaulttimeout(), None)
        s = socket.socket()
        self.assertEqual(s.gettimeout(), None)
        s.close()

        # Set the default timeout to 10, and see if it propagates
        socket.setdefaulttimeout(10)
        self.assertEqual(socket.getdefaulttimeout(), 10)
        s = socket.socket()
        self.assertEqual(s.gettimeout(), 10)
        s.close()

        # Reset the default timeout to None, and see if it propagates
        socket.setdefaulttimeout(None)
        self.assertEqual(socket.getdefaulttimeout(), None)
        s = socket.socket()
        self.assertEqual(s.gettimeout(), None)
        s.close()

        # Check that setting it to an invalid value raises ValueError
        self.assertRaises(ValueError, socket.setdefaulttimeout, -1)

        # Check that setting it to an invalid type raises TypeError
        self.assertRaises(TypeError, socket.setdefaulttimeout, "spam")

    def testIPv4_inet_aton_fourbytes(self):
        if not hasattr(socket, 'inet_aton'):
            return  # No inet_aton, nothing to check
        # Test that issue1008086 and issue767150 are fixed.
        # It must return 4 bytes.
        self.assertEqual(b'\x00'*4, socket.inet_aton('0.0.0.0'))
        self.assertEqual(b'\xff'*4, socket.inet_aton('255.255.255.255'))

    def testIPv4toString(self):
        if not hasattr(socket, 'inet_pton'):
            return # No inet_pton() on this platform
        from socket import inet_aton as f, inet_pton, AF_INET
        g = lambda a: inet_pton(AF_INET, a)

        assertInvalid = lambda func,a: self.assertRaises(
            (socket.error, ValueError), func, a
        )

        self.assertEqual(b'\x00\x00\x00\x00', f('0.0.0.0'))
        self.assertEqual(b'\xff\x00\xff\x00', f('255.0.255.0'))
        self.assertEqual(b'\xaa\xaa\xaa\xaa', f('170.170.170.170'))
        self.assertEqual(b'\x01\x02\x03\x04', f('1.2.3.4'))
        self.assertEqual(b'\xff\xff\xff\xff', f('255.255.255.255'))
        assertInvalid(f, '0.0.0.')
        assertInvalid(f, '300.0.0.0')
        assertInvalid(f, 'a.0.0.0')
        assertInvalid(f, '1.2.3.4.5')
        assertInvalid(f, '::1')

        self.assertEqual(b'\x00\x00\x00\x00', g('0.0.0.0'))
        self.assertEqual(b'\xff\x00\xff\x00', g('255.0.255.0'))
        self.assertEqual(b'\xaa\xaa\xaa\xaa', g('170.170.170.170'))
        self.assertEqual(b'\xff\xff\xff\xff', g('255.255.255.255'))
        assertInvalid(g, '0.0.0.')
        assertInvalid(g, '300.0.0.0')
        assertInvalid(g, 'a.0.0.0')
        assertInvalid(g, '1.2.3.4.5')
        assertInvalid(g, '::1')

    def testIPv6toString(self):
        if not hasattr(socket, 'inet_pton'):
            return # No inet_pton() on this platform
        try:
            from socket import inet_pton, AF_INET6, has_ipv6
            if not has_ipv6:
                return
        except ImportError:
            return
        f = lambda a: inet_pton(AF_INET6, a)
        assertInvalid = lambda a: self.assertRaises(
            (socket.error, ValueError), f, a
        )

        self.assertEqual(b'\x00' * 16, f('::'))
        self.assertEqual(b'\x00' * 16, f('0::0'))
        self.assertEqual(b'\x00\x01' + b'\x00' * 14, f('1::'))
        self.assertEqual(
            b'\x45\xef\x76\xcb\x00\x1a\x56\xef\xaf\xeb\x0b\xac\x19\x24\xae\xae',
            f('45ef:76cb:1a:56ef:afeb:bac:1924:aeae')
        )
        self.assertEqual(
            b'\xad\x42\x0a\xbc' + b'\x00' * 4 + b'\x01\x27\x00\x00\x02\x54\x00\x02',
            f('ad42:abc::127:0:254:2')
        )
        self.assertEqual(b'\x00\x12\x00\x0a' + b'\x00' * 12, f('12:a::'))
        assertInvalid('0x20::')
        assertInvalid(':::')
        assertInvalid('::0::')
        assertInvalid('1::abc::')
        assertInvalid('1::abc::def')
        assertInvalid('1:2:3:4:5:6:')
        assertInvalid('1:2:3:4:5:6')
        assertInvalid('1:2:3:4:5:6:7:8:')
        assertInvalid('1:2:3:4:5:6:7:8:0')

        self.assertEqual(b'\x00' * 12 + b'\xfe\x2a\x17\x40',
            f('::254.42.23.64')
        )
        self.assertEqual(
            b'\x00\x42' + b'\x00' * 8 + b'\xa2\x9b\xfe\x2a\x17\x40',
            f('42::a29b:254.42.23.64')
        )
        self.assertEqual(
            b'\x00\x42\xa8\xb9\x00\x00\x00\x02\xff\xff\xa2\x9b\xfe\x2a\x17\x40',
            f('42:a8b9:0:2:ffff:a29b:254.42.23.64')
        )
        assertInvalid('255.254.253.252')
        assertInvalid('1::260.2.3.0')
        assertInvalid('1::0.be.e.0')
        assertInvalid('1:2:3:4:5:6:7:1.2.3.4')
        assertInvalid('::1.2.3.4:0')
        assertInvalid('0.100.200.0:3:4:5:6:7:8')

    def testStringToIPv4(self):
        if not hasattr(socket, 'inet_ntop'):
            return # No inet_ntop() on this platform
        from socket import inet_ntoa as f, inet_ntop, AF_INET
        g = lambda a: inet_ntop(AF_INET, a)
        assertInvalid = lambda func,a: self.assertRaises(
            (socket.error, ValueError), func, a
        )

        self.assertEqual('1.0.1.0', f(b'\x01\x00\x01\x00'))
        self.assertEqual('170.85.170.85', f(b'\xaa\x55\xaa\x55'))
        self.assertEqual('255.255.255.255', f(b'\xff\xff\xff\xff'))
        self.assertEqual('1.2.3.4', f(b'\x01\x02\x03\x04'))
        assertInvalid(f, b'\x00' * 3)
        assertInvalid(f, b'\x00' * 5)
        assertInvalid(f, b'\x00' * 16)

        self.assertEqual('1.0.1.0', g(b'\x01\x00\x01\x00'))
        self.assertEqual('170.85.170.85', g(b'\xaa\x55\xaa\x55'))
        self.assertEqual('255.255.255.255', g(b'\xff\xff\xff\xff'))
        assertInvalid(g, b'\x00' * 3)
        assertInvalid(g, b'\x00' * 5)
        assertInvalid(g, b'\x00' * 16)

    def testStringToIPv6(self):
        if not hasattr(socket, 'inet_ntop'):
            return # No inet_ntop() on this platform
        try:
            from socket import inet_ntop, AF_INET6, has_ipv6
            if not has_ipv6:
                return
        except ImportError:
            return
        f = lambda a: inet_ntop(AF_INET6, a)
        assertInvalid = lambda a: self.assertRaises(
            (socket.error, ValueError), f, a
        )

        self.assertEqual('::', f(b'\x00' * 16))
        self.assertEqual('::1', f(b'\x00' * 15 + b'\x01'))
        self.assertEqual(
            'aef:b01:506:1001:ffff:9997:55:170',
            f(b'\x0a\xef\x0b\x01\x05\x06\x10\x01\xff\xff\x99\x97\x00\x55\x01\x70')
        )

        assertInvalid(b'\x12' * 15)
        assertInvalid(b'\x12' * 17)
        assertInvalid(b'\x12' * 4)

    # XXX The following don't test module-level functionality...

    def testSockName(self):
        # Testing getsockname()
        port = support.find_unused_port()
        sock = socket.socket(socket.AF_INET, socket.SOCK_STREAM)
        self.addCleanup(sock.close)
        sock.bind(("0.0.0.0", port))
        name = sock.getsockname()
        # XXX(nnorwitz): http://tinyurl.com/os5jz seems to indicate
        # it reasonable to get the host's addr in addition to 0.0.0.0.
        # At least for eCos.  This is required for the S/390 to pass.
        try:
            my_ip_addr = socket.gethostbyname(socket.gethostname())
        except socket.error:
            # Probably name lookup wasn't set up right; skip this test
            return
        self.assertIn(name[0], ("0.0.0.0", my_ip_addr), '%s invalid' % name[0])
        self.assertEqual(name[1], port)

    def testGetSockOpt(self):
        # Testing getsockopt()
        # We know a socket should start without reuse==0
        sock = socket.socket(socket.AF_INET, socket.SOCK_STREAM)
        self.addCleanup(sock.close)
        reuse = sock.getsockopt(socket.SOL_SOCKET, socket.SO_REUSEADDR)
        self.assertFalse(reuse != 0, "initial mode is reuse")

    def testSetSockOpt(self):
        # Testing setsockopt()
        sock = socket.socket(socket.AF_INET, socket.SOCK_STREAM)
        self.addCleanup(sock.close)
        sock.setsockopt(socket.SOL_SOCKET, socket.SO_REUSEADDR, 1)
        reuse = sock.getsockopt(socket.SOL_SOCKET, socket.SO_REUSEADDR)
        self.assertFalse(reuse == 0, "failed to set reuse mode")

    def testSendAfterClose(self):
        # testing send() after close() with timeout
        sock = socket.socket(socket.AF_INET, socket.SOCK_STREAM)
        sock.settimeout(1)
        sock.close()
        self.assertRaises(socket.error, sock.send, b"spam")

    def testNewAttributes(self):
        # testing .family, .type and .protocol
        sock = socket.socket(socket.AF_INET, socket.SOCK_STREAM)
        self.assertEqual(sock.family, socket.AF_INET)
        self.assertEqual(sock.type, socket.SOCK_STREAM)
        self.assertEqual(sock.proto, 0)
        sock.close()

    def test_getsockaddrarg(self):
        host = '0.0.0.0'
        port = support.find_unused_port()
        big_port = port + 65536
        neg_port = port - 65536
        sock = socket.socket()
        try:
            self.assertRaises(OverflowError, sock.bind, (host, big_port))
            self.assertRaises(OverflowError, sock.bind, (host, neg_port))
            sock.bind((host, port))
        finally:
            sock.close()

    @unittest.skipUnless(os.name == "nt", "Windows specific")
    def test_sock_ioctl(self):
        self.assertTrue(hasattr(socket.socket, 'ioctl'))
        self.assertTrue(hasattr(socket, 'SIO_RCVALL'))
        self.assertTrue(hasattr(socket, 'RCVALL_ON'))
        self.assertTrue(hasattr(socket, 'RCVALL_OFF'))
        self.assertTrue(hasattr(socket, 'SIO_KEEPALIVE_VALS'))
        s = socket.socket()
        self.addCleanup(s.close)
        self.assertRaises(ValueError, s.ioctl, -1, None)
        s.ioctl(socket.SIO_KEEPALIVE_VALS, (1, 100, 100))

    def testGetaddrinfo(self):
        try:
            socket.getaddrinfo('localhost', 80)
        except socket.gaierror as err:
            if err.errno == socket.EAI_SERVICE:
                # see http://bugs.python.org/issue1282647
                self.skipTest("buggy libc version")
            raise
        # len of every sequence is supposed to be == 5
        for info in socket.getaddrinfo(HOST, None):
            self.assertEqual(len(info), 5)
        # host can be a domain name, a string representation of an
        # IPv4/v6 address or None
        socket.getaddrinfo('localhost', 80)
        socket.getaddrinfo('127.0.0.1', 80)
        socket.getaddrinfo(None, 80)
        if support.IPV6_ENABLED:
            socket.getaddrinfo('::1', 80)
        # port can be a string service name such as "http", a numeric
        # port number or None
        socket.getaddrinfo(HOST, "http")
        socket.getaddrinfo(HOST, 80)
        socket.getaddrinfo(HOST, None)
        # test family and socktype filters
        infos = socket.getaddrinfo(HOST, None, socket.AF_INET)
        for family, _, _, _, _ in infos:
            self.assertEqual(family, socket.AF_INET)
        infos = socket.getaddrinfo(HOST, None, 0, socket.SOCK_STREAM)
        for _, socktype, _, _, _ in infos:
            self.assertEqual(socktype, socket.SOCK_STREAM)
        # test proto and flags arguments
        socket.getaddrinfo(HOST, None, 0, 0, socket.SOL_TCP)
        socket.getaddrinfo(HOST, None, 0, 0, 0, socket.AI_PASSIVE)
        # a server willing to support both IPv4 and IPv6 will
        # usually do this
        socket.getaddrinfo(None, 0, socket.AF_UNSPEC, socket.SOCK_STREAM, 0,
                           socket.AI_PASSIVE)
        # test keyword arguments
        a = socket.getaddrinfo(HOST, None)
        b = socket.getaddrinfo(host=HOST, port=None)
        self.assertEqual(a, b)
        a = socket.getaddrinfo(HOST, None, socket.AF_INET)
        b = socket.getaddrinfo(HOST, None, family=socket.AF_INET)
        self.assertEqual(a, b)
        a = socket.getaddrinfo(HOST, None, 0, socket.SOCK_STREAM)
        b = socket.getaddrinfo(HOST, None, type=socket.SOCK_STREAM)
        self.assertEqual(a, b)
        a = socket.getaddrinfo(HOST, None, 0, 0, socket.SOL_TCP)
        b = socket.getaddrinfo(HOST, None, proto=socket.SOL_TCP)
        self.assertEqual(a, b)
        a = socket.getaddrinfo(HOST, None, 0, 0, 0, socket.AI_PASSIVE)
        b = socket.getaddrinfo(HOST, None, flags=socket.AI_PASSIVE)
        self.assertEqual(a, b)
        a = socket.getaddrinfo(None, 0, socket.AF_UNSPEC, socket.SOCK_STREAM, 0,
                               socket.AI_PASSIVE)
        b = socket.getaddrinfo(host=None, port=0, family=socket.AF_UNSPEC,
                               type=socket.SOCK_STREAM, proto=0,
                               flags=socket.AI_PASSIVE)
        self.assertEqual(a, b)
        # Issue #6697.
        self.assertRaises(UnicodeEncodeError, socket.getaddrinfo, 'localhost', '\uD800')

    def test_getnameinfo(self):
        # only IP addresses are allowed
        self.assertRaises(socket.error, socket.getnameinfo, ('mail.python.org',0), 0)

    @unittest.skipUnless(support.is_resource_enabled('network'),
                         'network is not enabled')
    def test_idna(self):
        # Check for internet access before running test (issue #12804).
        try:
            socket.gethostbyname('python.org')
        except socket.gaierror as e:
            if e.errno == socket.EAI_NODATA:
                self.skipTest('internet access required for this test')
        # these should all be successful
        socket.gethostbyname('испытание.python.org')
        socket.gethostbyname_ex('испытание.python.org')
        socket.getaddrinfo('испытание.python.org',0,socket.AF_UNSPEC,socket.SOCK_STREAM)
        # this may not work if the forward lookup choses the IPv6 address, as that doesn't
        # have a reverse entry yet
        # socket.gethostbyaddr('испытание.python.org')

    def check_sendall_interrupted(self, with_timeout):
        # socketpair() is not stricly required, but it makes things easier.
        if not hasattr(signal, 'alarm') or not hasattr(socket, 'socketpair'):
            self.skipTest("signal.alarm and socket.socketpair required for this test")
        # Our signal handlers clobber the C errno by calling a math function
        # with an invalid domain value.
        def ok_handler(*args):
            self.assertRaises(ValueError, math.acosh, 0)
        def raising_handler(*args):
            self.assertRaises(ValueError, math.acosh, 0)
            1 // 0
        c, s = socket.socketpair()
        old_alarm = signal.signal(signal.SIGALRM, raising_handler)
        try:
            if with_timeout:
                # Just above the one second minimum for signal.alarm
                c.settimeout(1.5)
            with self.assertRaises(ZeroDivisionError):
                signal.alarm(1)
                c.sendall(b"x" * (1024**2))
            if with_timeout:
                signal.signal(signal.SIGALRM, ok_handler)
                signal.alarm(1)
                self.assertRaises(socket.timeout, c.sendall, b"x" * (1024**2))
        finally:
            signal.signal(signal.SIGALRM, old_alarm)
            c.close()
            s.close()

    def test_sendall_interrupted(self):
        self.check_sendall_interrupted(False)

    def test_sendall_interrupted_with_timeout(self):
        self.check_sendall_interrupted(True)

    def test_dealloc_warn(self):
        sock = socket.socket(socket.AF_INET, socket.SOCK_STREAM)
        r = repr(sock)
        with self.assertWarns(ResourceWarning) as cm:
            sock = None
            support.gc_collect()
        self.assertIn(r, str(cm.warning.args[0]))
        # An open socket file object gets dereferenced after the socket
        sock = socket.socket(socket.AF_INET, socket.SOCK_STREAM)
        f = sock.makefile('rb')
        r = repr(sock)
        sock = None
        support.gc_collect()
        with self.assertWarns(ResourceWarning):
            f = None
            support.gc_collect()

    def test_name_closed_socketio(self):
        with socket.socket(socket.AF_INET, socket.SOCK_STREAM) as sock:
            fp = sock.makefile("rb")
            fp.close()
            self.assertEqual(repr(fp), "<_io.BufferedReader name=-1>")

<<<<<<< HEAD
    def test_pickle(self):
        sock = socket.socket()
        with sock:
            for protocol in range(pickle.HIGHEST_PROTOCOL + 1):
                self.assertRaises(TypeError, pickle.dumps, sock, protocol)

    def test_listen_backlog0(self):
=======
    def test_unusable_closed_socketio(self):
        with socket.socket() as sock:
            fp = sock.makefile("rb", buffering=0)
            self.assertTrue(fp.readable())
            self.assertFalse(fp.writable())
            self.assertFalse(fp.seekable())
            fp.close()
            self.assertRaises(ValueError, fp.readable)
            self.assertRaises(ValueError, fp.writable)
            self.assertRaises(ValueError, fp.seekable)

    def testListenBacklog0(self):
>>>>>>> 1e7ee9df
        srv = socket.socket(socket.AF_INET, socket.SOCK_STREAM)
        srv.bind((HOST, 0))
        # backlog = 0
        srv.listen(0)
        srv.close()

    @unittest.skipUnless(support.IPV6_ENABLED, 'IPv6 required for this test.')
    def test_flowinfo(self):
        self.assertRaises(OverflowError, socket.getnameinfo,
                          ('::1',0, 0xffffffff), 0)
        with socket.socket(socket.AF_INET6, socket.SOCK_STREAM) as s:
            self.assertRaises(OverflowError, s.bind, ('::1', 0, -10))


@unittest.skipUnless(HAVE_SOCKET_CAN, 'SocketCan required for this test.')
class BasicCANTest(unittest.TestCase):

    def testCrucialConstants(self):
        socket.AF_CAN
        socket.PF_CAN
        socket.CAN_RAW

    def testCreateSocket(self):
        with socket.socket(socket.PF_CAN, socket.SOCK_RAW, socket.CAN_RAW) as s:
            pass

    def testBindAny(self):
        with socket.socket(socket.PF_CAN, socket.SOCK_RAW, socket.CAN_RAW) as s:
            s.bind(('', ))

    def testTooLongInterfaceName(self):
        # most systems limit IFNAMSIZ to 16, take 1024 to be sure
        with socket.socket(socket.PF_CAN, socket.SOCK_RAW, socket.CAN_RAW) as s:
            self.assertRaisesRegex(socket.error, 'interface name too long',
                                   s.bind, ('x' * 1024,))

    @unittest.skipUnless(hasattr(socket, "CAN_RAW_LOOPBACK"),
                         'socket.CAN_RAW_LOOPBACK required for this test.')
    def testLoopback(self):
        with socket.socket(socket.PF_CAN, socket.SOCK_RAW, socket.CAN_RAW) as s:
            for loopback in (0, 1):
                s.setsockopt(socket.SOL_CAN_RAW, socket.CAN_RAW_LOOPBACK,
                             loopback)
                self.assertEqual(loopback,
                    s.getsockopt(socket.SOL_CAN_RAW, socket.CAN_RAW_LOOPBACK))

    @unittest.skipUnless(hasattr(socket, "CAN_RAW_FILTER"),
                         'socket.CAN_RAW_FILTER required for this test.')
    def testFilter(self):
        can_id, can_mask = 0x200, 0x700
        can_filter = struct.pack("=II", can_id, can_mask)
        with socket.socket(socket.PF_CAN, socket.SOCK_RAW, socket.CAN_RAW) as s:
            s.setsockopt(socket.SOL_CAN_RAW, socket.CAN_RAW_FILTER, can_filter)
            self.assertEqual(can_filter,
                    s.getsockopt(socket.SOL_CAN_RAW, socket.CAN_RAW_FILTER, 8))


@unittest.skipUnless(HAVE_SOCKET_CAN, 'SocketCan required for this test.')
@unittest.skipUnless(thread, 'Threading required for this test.')
class CANTest(ThreadedCANSocketTest):

    """The CAN frame structure is defined in <linux/can.h>:

    struct can_frame {
        canid_t can_id;  /* 32 bit CAN_ID + EFF/RTR/ERR flags */
        __u8    can_dlc; /* data length code: 0 .. 8 */
        __u8    data[8] __attribute__((aligned(8)));
    };
    """
    can_frame_fmt = "=IB3x8s"

    def __init__(self, methodName='runTest'):
        ThreadedCANSocketTest.__init__(self, methodName=methodName)

    @classmethod
    def build_can_frame(cls, can_id, data):
        """Build a CAN frame."""
        can_dlc = len(data)
        data = data.ljust(8, b'\x00')
        return struct.pack(cls.can_frame_fmt, can_id, can_dlc, data)

    @classmethod
    def dissect_can_frame(cls, frame):
        """Dissect a CAN frame."""
        can_id, can_dlc, data = struct.unpack(cls.can_frame_fmt, frame)
        return (can_id, can_dlc, data[:can_dlc])

    def testSendFrame(self):
        cf, addr = self.s.recvfrom(self.bufsize)
        self.assertEqual(self.cf, cf)
        self.assertEqual(addr[0], self.interface)
        self.assertEqual(addr[1], socket.AF_CAN)

    def _testSendFrame(self):
        self.cf = self.build_can_frame(0x00, b'\x01\x02\x03\x04\x05')
        self.cli.send(self.cf)

    def testSendMaxFrame(self):
        cf, addr = self.s.recvfrom(self.bufsize)
        self.assertEqual(self.cf, cf)

    def _testSendMaxFrame(self):
        self.cf = self.build_can_frame(0x00, b'\x07' * 8)
        self.cli.send(self.cf)

    def testSendMultiFrames(self):
        cf, addr = self.s.recvfrom(self.bufsize)
        self.assertEqual(self.cf1, cf)

        cf, addr = self.s.recvfrom(self.bufsize)
        self.assertEqual(self.cf2, cf)

    def _testSendMultiFrames(self):
        self.cf1 = self.build_can_frame(0x07, b'\x44\x33\x22\x11')
        self.cli.send(self.cf1)

        self.cf2 = self.build_can_frame(0x12, b'\x99\x22\x33')
        self.cli.send(self.cf2)


@unittest.skipUnless(HAVE_SOCKET_RDS, 'RDS sockets required for this test.')
class BasicRDSTest(unittest.TestCase):

    def testCrucialConstants(self):
        socket.AF_RDS
        socket.PF_RDS

    def testCreateSocket(self):
        with socket.socket(socket.PF_RDS, socket.SOCK_SEQPACKET, 0) as s:
            pass

    def testSocketBufferSize(self):
        bufsize = 16384
        with socket.socket(socket.PF_RDS, socket.SOCK_SEQPACKET, 0) as s:
            s.setsockopt(socket.SOL_SOCKET, socket.SO_RCVBUF, bufsize)
            s.setsockopt(socket.SOL_SOCKET, socket.SO_SNDBUF, bufsize)


@unittest.skipUnless(HAVE_SOCKET_RDS, 'RDS sockets required for this test.')
@unittest.skipUnless(thread, 'Threading required for this test.')
class RDSTest(ThreadedRDSSocketTest):

    def __init__(self, methodName='runTest'):
        ThreadedRDSSocketTest.__init__(self, methodName=methodName)

    def setUp(self):
        super().setUp()
        self.evt = threading.Event()

    def testSendAndRecv(self):
        data, addr = self.serv.recvfrom(self.bufsize)
        self.assertEqual(self.data, data)
        self.assertEqual(self.cli_addr, addr)

    def _testSendAndRecv(self):
        self.data = b'spam'
        self.cli.sendto(self.data, 0, (HOST, self.port))

    def testPeek(self):
        data, addr = self.serv.recvfrom(self.bufsize, socket.MSG_PEEK)
        self.assertEqual(self.data, data)
        data, addr = self.serv.recvfrom(self.bufsize)
        self.assertEqual(self.data, data)

    def _testPeek(self):
        self.data = b'spam'
        self.cli.sendto(self.data, 0, (HOST, self.port))

    @requireAttrs(socket.socket, 'recvmsg')
    def testSendAndRecvMsg(self):
        data, ancdata, msg_flags, addr = self.serv.recvmsg(self.bufsize)
        self.assertEqual(self.data, data)

    @requireAttrs(socket.socket, 'sendmsg')
    def _testSendAndRecvMsg(self):
        self.data = b'hello ' * 10
        self.cli.sendmsg([self.data], (), 0, (HOST, self.port))

    def testSendAndRecvMulti(self):
        data, addr = self.serv.recvfrom(self.bufsize)
        self.assertEqual(self.data1, data)

        data, addr = self.serv.recvfrom(self.bufsize)
        self.assertEqual(self.data2, data)

    def _testSendAndRecvMulti(self):
        self.data1 = b'bacon'
        self.cli.sendto(self.data1, 0, (HOST, self.port))

        self.data2 = b'egg'
        self.cli.sendto(self.data2, 0, (HOST, self.port))

    def testSelect(self):
        r, w, x = select.select([self.serv], [], [], 3.0)
        self.assertIn(self.serv, r)
        data, addr = self.serv.recvfrom(self.bufsize)
        self.assertEqual(self.data, data)

    def _testSelect(self):
        self.data = b'select'
        self.cli.sendto(self.data, 0, (HOST, self.port))

    def testCongestion(self):
        # wait until the sender is done
        self.evt.wait()

    def _testCongestion(self):
        # test the behavior in case of congestion
        self.data = b'fill'
        self.cli.setblocking(False)
        try:
            # try to lower the receiver's socket buffer size
            self.cli.setsockopt(socket.SOL_SOCKET, socket.SO_RCVBUF, 16384)
        except OSError:
            pass
        with self.assertRaises(OSError) as cm:
            try:
                # fill the receiver's socket buffer
                while True:
                    self.cli.sendto(self.data, 0, (HOST, self.port))
            finally:
                # signal the receiver we're done
                self.evt.set()
        # sendto() should have failed with ENOBUFS
        self.assertEqual(cm.exception.errno, errno.ENOBUFS)
        # and we should have received a congestion notification through poll
        r, w, x = select.select([self.serv], [], [], 3.0)
        self.assertIn(self.serv, r)


@unittest.skipUnless(thread, 'Threading required for this test.')
class BasicTCPTest(SocketConnectedTest):

    def __init__(self, methodName='runTest'):
        SocketConnectedTest.__init__(self, methodName=methodName)

    def testRecv(self):
        # Testing large receive over TCP
        msg = self.cli_conn.recv(1024)
        self.assertEqual(msg, MSG)

    def _testRecv(self):
        self.serv_conn.send(MSG)

    def testOverFlowRecv(self):
        # Testing receive in chunks over TCP
        seg1 = self.cli_conn.recv(len(MSG) - 3)
        seg2 = self.cli_conn.recv(1024)
        msg = seg1 + seg2
        self.assertEqual(msg, MSG)

    def _testOverFlowRecv(self):
        self.serv_conn.send(MSG)

    def testRecvFrom(self):
        # Testing large recvfrom() over TCP
        msg, addr = self.cli_conn.recvfrom(1024)
        self.assertEqual(msg, MSG)

    def _testRecvFrom(self):
        self.serv_conn.send(MSG)

    def testOverFlowRecvFrom(self):
        # Testing recvfrom() in chunks over TCP
        seg1, addr = self.cli_conn.recvfrom(len(MSG)-3)
        seg2, addr = self.cli_conn.recvfrom(1024)
        msg = seg1 + seg2
        self.assertEqual(msg, MSG)

    def _testOverFlowRecvFrom(self):
        self.serv_conn.send(MSG)

    def testSendAll(self):
        # Testing sendall() with a 2048 byte string over TCP
        msg = b''
        while 1:
            read = self.cli_conn.recv(1024)
            if not read:
                break
            msg += read
        self.assertEqual(msg, b'f' * 2048)

    def _testSendAll(self):
        big_chunk = b'f' * 2048
        self.serv_conn.sendall(big_chunk)

    def testFromFd(self):
        # Testing fromfd()
        fd = self.cli_conn.fileno()
        sock = socket.fromfd(fd, socket.AF_INET, socket.SOCK_STREAM)
        self.addCleanup(sock.close)
        self.assertIsInstance(sock, socket.socket)
        msg = sock.recv(1024)
        self.assertEqual(msg, MSG)

    def _testFromFd(self):
        self.serv_conn.send(MSG)

    def testDup(self):
        # Testing dup()
        sock = self.cli_conn.dup()
        self.addCleanup(sock.close)
        msg = sock.recv(1024)
        self.assertEqual(msg, MSG)

    def _testDup(self):
        self.serv_conn.send(MSG)

    def testShutdown(self):
        # Testing shutdown()
        msg = self.cli_conn.recv(1024)
        self.assertEqual(msg, MSG)
        # wait for _testShutdown to finish: on OS X, when the server
        # closes the connection the client also becomes disconnected,
        # and the client's shutdown call will fail. (Issue #4397.)
        self.done.wait()

    def _testShutdown(self):
        self.serv_conn.send(MSG)
        self.serv_conn.shutdown(2)

    def testDetach(self):
        # Testing detach()
        fileno = self.cli_conn.fileno()
        f = self.cli_conn.detach()
        self.assertEqual(f, fileno)
        # cli_conn cannot be used anymore...
        self.assertTrue(self.cli_conn._closed)
        self.assertRaises(socket.error, self.cli_conn.recv, 1024)
        self.cli_conn.close()
        # ...but we can create another socket using the (still open)
        # file descriptor
        sock = socket.socket(socket.AF_INET, socket.SOCK_STREAM, fileno=f)
        self.addCleanup(sock.close)
        msg = sock.recv(1024)
        self.assertEqual(msg, MSG)

    def _testDetach(self):
        self.serv_conn.send(MSG)

@unittest.skipUnless(thread, 'Threading required for this test.')
class BasicUDPTest(ThreadedUDPSocketTest):

    def __init__(self, methodName='runTest'):
        ThreadedUDPSocketTest.__init__(self, methodName=methodName)

    def testSendtoAndRecv(self):
        # Testing sendto() and Recv() over UDP
        msg = self.serv.recv(len(MSG))
        self.assertEqual(msg, MSG)

    def _testSendtoAndRecv(self):
        self.cli.sendto(MSG, 0, (HOST, self.port))

    def testRecvFrom(self):
        # Testing recvfrom() over UDP
        msg, addr = self.serv.recvfrom(len(MSG))
        self.assertEqual(msg, MSG)

    def _testRecvFrom(self):
        self.cli.sendto(MSG, 0, (HOST, self.port))

    def testRecvFromNegative(self):
        # Negative lengths passed to recvfrom should give ValueError.
        self.assertRaises(ValueError, self.serv.recvfrom, -1)

    def _testRecvFromNegative(self):
        self.cli.sendto(MSG, 0, (HOST, self.port))

# Tests for the sendmsg()/recvmsg() interface.  Where possible, the
# same test code is used with different families and types of socket
# (e.g. stream, datagram), and tests using recvmsg() are repeated
# using recvmsg_into().
#
# The generic test classes such as SendmsgTests and
# RecvmsgGenericTests inherit from SendrecvmsgBase and expect to be
# supplied with sockets cli_sock and serv_sock representing the
# client's and the server's end of the connection respectively, and
# attributes cli_addr and serv_addr holding their (numeric where
# appropriate) addresses.
#
# The final concrete test classes combine these with subclasses of
# SocketTestBase which set up client and server sockets of a specific
# type, and with subclasses of SendrecvmsgBase such as
# SendrecvmsgDgramBase and SendrecvmsgConnectedBase which map these
# sockets to cli_sock and serv_sock and override the methods and
# attributes of SendrecvmsgBase to fill in destination addresses if
# needed when sending, check for specific flags in msg_flags, etc.
#
# RecvmsgIntoMixin provides a version of doRecvmsg() implemented using
# recvmsg_into().

# XXX: like the other datagram (UDP) tests in this module, the code
# here assumes that datagram delivery on the local machine will be
# reliable.

class SendrecvmsgBase(ThreadSafeCleanupTestCase):
    # Base class for sendmsg()/recvmsg() tests.

    # Time in seconds to wait before considering a test failed, or
    # None for no timeout.  Not all tests actually set a timeout.
    fail_timeout = 3.0

    def setUp(self):
        self.misc_event = threading.Event()
        super().setUp()

    def sendToServer(self, msg):
        # Send msg to the server.
        return self.cli_sock.send(msg)

    # Tuple of alternative default arguments for sendmsg() when called
    # via sendmsgToServer() (e.g. to include a destination address).
    sendmsg_to_server_defaults = ()

    def sendmsgToServer(self, *args):
        # Call sendmsg() on self.cli_sock with the given arguments,
        # filling in any arguments which are not supplied with the
        # corresponding items of self.sendmsg_to_server_defaults, if
        # any.
        return self.cli_sock.sendmsg(
            *(args + self.sendmsg_to_server_defaults[len(args):]))

    def doRecvmsg(self, sock, bufsize, *args):
        # Call recvmsg() on sock with given arguments and return its
        # result.  Should be used for tests which can use either
        # recvmsg() or recvmsg_into() - RecvmsgIntoMixin overrides
        # this method with one which emulates it using recvmsg_into(),
        # thus allowing the same test to be used for both methods.
        result = sock.recvmsg(bufsize, *args)
        self.registerRecvmsgResult(result)
        return result

    def registerRecvmsgResult(self, result):
        # Called by doRecvmsg() with the return value of recvmsg() or
        # recvmsg_into().  Can be overridden to arrange cleanup based
        # on the returned ancillary data, for instance.
        pass

    def checkRecvmsgAddress(self, addr1, addr2):
        # Called to compare the received address with the address of
        # the peer.
        self.assertEqual(addr1, addr2)

    # Flags that are normally unset in msg_flags
    msg_flags_common_unset = 0
    for name in ("MSG_CTRUNC", "MSG_OOB"):
        msg_flags_common_unset |= getattr(socket, name, 0)

    # Flags that are normally set
    msg_flags_common_set = 0

    # Flags set when a complete record has been received (e.g. MSG_EOR
    # for SCTP)
    msg_flags_eor_indicator = 0

    # Flags set when a complete record has not been received
    # (e.g. MSG_TRUNC for datagram sockets)
    msg_flags_non_eor_indicator = 0

    def checkFlags(self, flags, eor=None, checkset=0, checkunset=0, ignore=0):
        # Method to check the value of msg_flags returned by recvmsg[_into]().
        #
        # Checks that all bits in msg_flags_common_set attribute are
        # set in "flags" and all bits in msg_flags_common_unset are
        # unset.
        #
        # The "eor" argument specifies whether the flags should
        # indicate that a full record (or datagram) has been received.
        # If "eor" is None, no checks are done; otherwise, checks
        # that:
        #
        #  * if "eor" is true, all bits in msg_flags_eor_indicator are
        #    set and all bits in msg_flags_non_eor_indicator are unset
        #
        #  * if "eor" is false, all bits in msg_flags_non_eor_indicator
        #    are set and all bits in msg_flags_eor_indicator are unset
        #
        # If "checkset" and/or "checkunset" are supplied, they require
        # the given bits to be set or unset respectively, overriding
        # what the attributes require for those bits.
        #
        # If any bits are set in "ignore", they will not be checked,
        # regardless of the other inputs.
        #
        # Will raise Exception if the inputs require a bit to be both
        # set and unset, and it is not ignored.

        defaultset = self.msg_flags_common_set
        defaultunset = self.msg_flags_common_unset

        if eor:
            defaultset |= self.msg_flags_eor_indicator
            defaultunset |= self.msg_flags_non_eor_indicator
        elif eor is not None:
            defaultset |= self.msg_flags_non_eor_indicator
            defaultunset |= self.msg_flags_eor_indicator

        # Function arguments override defaults
        defaultset &= ~checkunset
        defaultunset &= ~checkset

        # Merge arguments with remaining defaults, and check for conflicts
        checkset |= defaultset
        checkunset |= defaultunset
        inboth = checkset & checkunset & ~ignore
        if inboth:
            raise Exception("contradictory set, unset requirements for flags "
                            "{0:#x}".format(inboth))

        # Compare with given msg_flags value
        mask = (checkset | checkunset) & ~ignore
        self.assertEqual(flags & mask, checkset & mask)


class RecvmsgIntoMixin(SendrecvmsgBase):
    # Mixin to implement doRecvmsg() using recvmsg_into().

    def doRecvmsg(self, sock, bufsize, *args):
        buf = bytearray(bufsize)
        result = sock.recvmsg_into([buf], *args)
        self.registerRecvmsgResult(result)
        self.assertGreaterEqual(result[0], 0)
        self.assertLessEqual(result[0], bufsize)
        return (bytes(buf[:result[0]]),) + result[1:]


class SendrecvmsgDgramFlagsBase(SendrecvmsgBase):
    # Defines flags to be checked in msg_flags for datagram sockets.

    @property
    def msg_flags_non_eor_indicator(self):
        return super().msg_flags_non_eor_indicator | socket.MSG_TRUNC


class SendrecvmsgSCTPFlagsBase(SendrecvmsgBase):
    # Defines flags to be checked in msg_flags for SCTP sockets.

    @property
    def msg_flags_eor_indicator(self):
        return super().msg_flags_eor_indicator | socket.MSG_EOR


class SendrecvmsgConnectionlessBase(SendrecvmsgBase):
    # Base class for tests on connectionless-mode sockets.  Users must
    # supply sockets on attributes cli and serv to be mapped to
    # cli_sock and serv_sock respectively.

    @property
    def serv_sock(self):
        return self.serv

    @property
    def cli_sock(self):
        return self.cli

    @property
    def sendmsg_to_server_defaults(self):
        return ([], [], 0, self.serv_addr)

    def sendToServer(self, msg):
        return self.cli_sock.sendto(msg, self.serv_addr)


class SendrecvmsgConnectedBase(SendrecvmsgBase):
    # Base class for tests on connected sockets.  Users must supply
    # sockets on attributes serv_conn and cli_conn (representing the
    # connections *to* the server and the client), to be mapped to
    # cli_sock and serv_sock respectively.

    @property
    def serv_sock(self):
        return self.cli_conn

    @property
    def cli_sock(self):
        return self.serv_conn

    def checkRecvmsgAddress(self, addr1, addr2):
        # Address is currently "unspecified" for a connected socket,
        # so we don't examine it
        pass


class SendrecvmsgServerTimeoutBase(SendrecvmsgBase):
    # Base class to set a timeout on server's socket.

    def setUp(self):
        super().setUp()
        self.serv_sock.settimeout(self.fail_timeout)


class SendmsgTests(SendrecvmsgServerTimeoutBase):
    # Tests for sendmsg() which can use any socket type and do not
    # involve recvmsg() or recvmsg_into().

    def testSendmsg(self):
        # Send a simple message with sendmsg().
        self.assertEqual(self.serv_sock.recv(len(MSG)), MSG)

    def _testSendmsg(self):
        self.assertEqual(self.sendmsgToServer([MSG]), len(MSG))

    def testSendmsgDataGenerator(self):
        # Send from buffer obtained from a generator (not a sequence).
        self.assertEqual(self.serv_sock.recv(len(MSG)), MSG)

    def _testSendmsgDataGenerator(self):
        self.assertEqual(self.sendmsgToServer((o for o in [MSG])),
                         len(MSG))

    def testSendmsgAncillaryGenerator(self):
        # Gather (empty) ancillary data from a generator.
        self.assertEqual(self.serv_sock.recv(len(MSG)), MSG)

    def _testSendmsgAncillaryGenerator(self):
        self.assertEqual(self.sendmsgToServer([MSG], (o for o in [])),
                         len(MSG))

    def testSendmsgArray(self):
        # Send data from an array instead of the usual bytes object.
        self.assertEqual(self.serv_sock.recv(len(MSG)), MSG)

    def _testSendmsgArray(self):
        self.assertEqual(self.sendmsgToServer([array.array("B", MSG)]),
                         len(MSG))

    def testSendmsgGather(self):
        # Send message data from more than one buffer (gather write).
        self.assertEqual(self.serv_sock.recv(len(MSG)), MSG)

    def _testSendmsgGather(self):
        self.assertEqual(self.sendmsgToServer([MSG[:3], MSG[3:]]), len(MSG))

    def testSendmsgBadArgs(self):
        # Check that sendmsg() rejects invalid arguments.
        self.assertEqual(self.serv_sock.recv(1000), b"done")

    def _testSendmsgBadArgs(self):
        self.assertRaises(TypeError, self.cli_sock.sendmsg)
        self.assertRaises(TypeError, self.sendmsgToServer,
                          b"not in an iterable")
        self.assertRaises(TypeError, self.sendmsgToServer,
                          object())
        self.assertRaises(TypeError, self.sendmsgToServer,
                          [object()])
        self.assertRaises(TypeError, self.sendmsgToServer,
                          [MSG, object()])
        self.assertRaises(TypeError, self.sendmsgToServer,
                          [MSG], object())
        self.assertRaises(TypeError, self.sendmsgToServer,
                          [MSG], [], object())
        self.assertRaises(TypeError, self.sendmsgToServer,
                          [MSG], [], 0, object())
        self.sendToServer(b"done")

    def testSendmsgBadCmsg(self):
        # Check that invalid ancillary data items are rejected.
        self.assertEqual(self.serv_sock.recv(1000), b"done")

    def _testSendmsgBadCmsg(self):
        self.assertRaises(TypeError, self.sendmsgToServer,
                          [MSG], [object()])
        self.assertRaises(TypeError, self.sendmsgToServer,
                          [MSG], [(object(), 0, b"data")])
        self.assertRaises(TypeError, self.sendmsgToServer,
                          [MSG], [(0, object(), b"data")])
        self.assertRaises(TypeError, self.sendmsgToServer,
                          [MSG], [(0, 0, object())])
        self.assertRaises(TypeError, self.sendmsgToServer,
                          [MSG], [(0, 0)])
        self.assertRaises(TypeError, self.sendmsgToServer,
                          [MSG], [(0, 0, b"data", 42)])
        self.sendToServer(b"done")

    @requireAttrs(socket, "CMSG_SPACE")
    def testSendmsgBadMultiCmsg(self):
        # Check that invalid ancillary data items are rejected when
        # more than one item is present.
        self.assertEqual(self.serv_sock.recv(1000), b"done")

    @testSendmsgBadMultiCmsg.client_skip
    def _testSendmsgBadMultiCmsg(self):
        self.assertRaises(TypeError, self.sendmsgToServer,
                          [MSG], [0, 0, b""])
        self.assertRaises(TypeError, self.sendmsgToServer,
                          [MSG], [(0, 0, b""), object()])
        self.sendToServer(b"done")

    def testSendmsgExcessCmsgReject(self):
        # Check that sendmsg() rejects excess ancillary data items
        # when the number that can be sent is limited.
        self.assertEqual(self.serv_sock.recv(1000), b"done")

    def _testSendmsgExcessCmsgReject(self):
        if not hasattr(socket, "CMSG_SPACE"):
            # Can only send one item
            with self.assertRaises(socket.error) as cm:
                self.sendmsgToServer([MSG], [(0, 0, b""), (0, 0, b"")])
            self.assertIsNone(cm.exception.errno)
        self.sendToServer(b"done")

    def testSendmsgAfterClose(self):
        # Check that sendmsg() fails on a closed socket.
        pass

    def _testSendmsgAfterClose(self):
        self.cli_sock.close()
        self.assertRaises(socket.error, self.sendmsgToServer, [MSG])


class SendmsgStreamTests(SendmsgTests):
    # Tests for sendmsg() which require a stream socket and do not
    # involve recvmsg() or recvmsg_into().

    def testSendmsgExplicitNoneAddr(self):
        # Check that peer address can be specified as None.
        self.assertEqual(self.serv_sock.recv(len(MSG)), MSG)

    def _testSendmsgExplicitNoneAddr(self):
        self.assertEqual(self.sendmsgToServer([MSG], [], 0, None), len(MSG))

    def testSendmsgTimeout(self):
        # Check that timeout works with sendmsg().
        self.assertEqual(self.serv_sock.recv(512), b"a"*512)
        self.assertTrue(self.misc_event.wait(timeout=self.fail_timeout))

    def _testSendmsgTimeout(self):
        try:
            self.cli_sock.settimeout(0.03)
            with self.assertRaises(socket.timeout):
                while True:
                    self.sendmsgToServer([b"a"*512])
        finally:
            self.misc_event.set()

    # XXX: would be nice to have more tests for sendmsg flags argument.

    # Linux supports MSG_DONTWAIT when sending, but in general, it
    # only works when receiving.  Could add other platforms if they
    # support it too.
    @skipWithClientIf(sys.platform not in {"linux2"},
                      "MSG_DONTWAIT not known to work on this platform when "
                      "sending")
    def testSendmsgDontWait(self):
        # Check that MSG_DONTWAIT in flags causes non-blocking behaviour.
        self.assertEqual(self.serv_sock.recv(512), b"a"*512)
        self.assertTrue(self.misc_event.wait(timeout=self.fail_timeout))

    @testSendmsgDontWait.client_skip
    def _testSendmsgDontWait(self):
        try:
            with self.assertRaises(socket.error) as cm:
                while True:
                    self.sendmsgToServer([b"a"*512], [], socket.MSG_DONTWAIT)
            self.assertIn(cm.exception.errno,
                          (errno.EAGAIN, errno.EWOULDBLOCK))
        finally:
            self.misc_event.set()


class SendmsgConnectionlessTests(SendmsgTests):
    # Tests for sendmsg() which require a connectionless-mode
    # (e.g. datagram) socket, and do not involve recvmsg() or
    # recvmsg_into().

    def testSendmsgNoDestAddr(self):
        # Check that sendmsg() fails when no destination address is
        # given for unconnected socket.
        pass

    def _testSendmsgNoDestAddr(self):
        self.assertRaises(socket.error, self.cli_sock.sendmsg,
                          [MSG])
        self.assertRaises(socket.error, self.cli_sock.sendmsg,
                          [MSG], [], 0, None)


class RecvmsgGenericTests(SendrecvmsgBase):
    # Tests for recvmsg() which can also be emulated using
    # recvmsg_into(), and can use any socket type.

    def testRecvmsg(self):
        # Receive a simple message with recvmsg[_into]().
        msg, ancdata, flags, addr = self.doRecvmsg(self.serv_sock, len(MSG))
        self.assertEqual(msg, MSG)
        self.checkRecvmsgAddress(addr, self.cli_addr)
        self.assertEqual(ancdata, [])
        self.checkFlags(flags, eor=True)

    def _testRecvmsg(self):
        self.sendToServer(MSG)

    def testRecvmsgExplicitDefaults(self):
        # Test recvmsg[_into]() with default arguments provided explicitly.
        msg, ancdata, flags, addr = self.doRecvmsg(self.serv_sock,
                                                   len(MSG), 0, 0)
        self.assertEqual(msg, MSG)
        self.checkRecvmsgAddress(addr, self.cli_addr)
        self.assertEqual(ancdata, [])
        self.checkFlags(flags, eor=True)

    def _testRecvmsgExplicitDefaults(self):
        self.sendToServer(MSG)

    def testRecvmsgShorter(self):
        # Receive a message smaller than buffer.
        msg, ancdata, flags, addr = self.doRecvmsg(self.serv_sock,
                                                   len(MSG) + 42)
        self.assertEqual(msg, MSG)
        self.checkRecvmsgAddress(addr, self.cli_addr)
        self.assertEqual(ancdata, [])
        self.checkFlags(flags, eor=True)

    def _testRecvmsgShorter(self):
        self.sendToServer(MSG)

    # FreeBSD < 8 doesn't always set the MSG_TRUNC flag when a truncated
    # datagram is received (issue #13001).
    @support.requires_freebsd_version(8)
    def testRecvmsgTrunc(self):
        # Receive part of message, check for truncation indicators.
        msg, ancdata, flags, addr = self.doRecvmsg(self.serv_sock,
                                                   len(MSG) - 3)
        self.assertEqual(msg, MSG[:-3])
        self.checkRecvmsgAddress(addr, self.cli_addr)
        self.assertEqual(ancdata, [])
        self.checkFlags(flags, eor=False)

    @support.requires_freebsd_version(8)
    def _testRecvmsgTrunc(self):
        self.sendToServer(MSG)

    def testRecvmsgShortAncillaryBuf(self):
        # Test ancillary data buffer too small to hold any ancillary data.
        msg, ancdata, flags, addr = self.doRecvmsg(self.serv_sock,
                                                   len(MSG), 1)
        self.assertEqual(msg, MSG)
        self.checkRecvmsgAddress(addr, self.cli_addr)
        self.assertEqual(ancdata, [])
        self.checkFlags(flags, eor=True)

    def _testRecvmsgShortAncillaryBuf(self):
        self.sendToServer(MSG)

    def testRecvmsgLongAncillaryBuf(self):
        # Test large ancillary data buffer.
        msg, ancdata, flags, addr = self.doRecvmsg(self.serv_sock,
                                                   len(MSG), 10240)
        self.assertEqual(msg, MSG)
        self.checkRecvmsgAddress(addr, self.cli_addr)
        self.assertEqual(ancdata, [])
        self.checkFlags(flags, eor=True)

    def _testRecvmsgLongAncillaryBuf(self):
        self.sendToServer(MSG)

    def testRecvmsgAfterClose(self):
        # Check that recvmsg[_into]() fails on a closed socket.
        self.serv_sock.close()
        self.assertRaises(socket.error, self.doRecvmsg, self.serv_sock, 1024)

    def _testRecvmsgAfterClose(self):
        pass

    def testRecvmsgTimeout(self):
        # Check that timeout works.
        try:
            self.serv_sock.settimeout(0.03)
            self.assertRaises(socket.timeout,
                              self.doRecvmsg, self.serv_sock, len(MSG))
        finally:
            self.misc_event.set()

    def _testRecvmsgTimeout(self):
        self.assertTrue(self.misc_event.wait(timeout=self.fail_timeout))

    @requireAttrs(socket, "MSG_PEEK")
    def testRecvmsgPeek(self):
        # Check that MSG_PEEK in flags enables examination of pending
        # data without consuming it.

        # Receive part of data with MSG_PEEK.
        msg, ancdata, flags, addr = self.doRecvmsg(self.serv_sock,
                                                   len(MSG) - 3, 0,
                                                   socket.MSG_PEEK)
        self.assertEqual(msg, MSG[:-3])
        self.checkRecvmsgAddress(addr, self.cli_addr)
        self.assertEqual(ancdata, [])
        # Ignoring MSG_TRUNC here (so this test is the same for stream
        # and datagram sockets).  Some wording in POSIX seems to
        # suggest that it needn't be set when peeking, but that may
        # just be a slip.
        self.checkFlags(flags, eor=False,
                        ignore=getattr(socket, "MSG_TRUNC", 0))

        # Receive all data with MSG_PEEK.
        msg, ancdata, flags, addr = self.doRecvmsg(self.serv_sock,
                                                   len(MSG), 0,
                                                   socket.MSG_PEEK)
        self.assertEqual(msg, MSG)
        self.checkRecvmsgAddress(addr, self.cli_addr)
        self.assertEqual(ancdata, [])
        self.checkFlags(flags, eor=True)

        # Check that the same data can still be received normally.
        msg, ancdata, flags, addr = self.doRecvmsg(self.serv_sock, len(MSG))
        self.assertEqual(msg, MSG)
        self.checkRecvmsgAddress(addr, self.cli_addr)
        self.assertEqual(ancdata, [])
        self.checkFlags(flags, eor=True)

    @testRecvmsgPeek.client_skip
    def _testRecvmsgPeek(self):
        self.sendToServer(MSG)

    @requireAttrs(socket.socket, "sendmsg")
    def testRecvmsgFromSendmsg(self):
        # Test receiving with recvmsg[_into]() when message is sent
        # using sendmsg().
        self.serv_sock.settimeout(self.fail_timeout)
        msg, ancdata, flags, addr = self.doRecvmsg(self.serv_sock, len(MSG))
        self.assertEqual(msg, MSG)
        self.checkRecvmsgAddress(addr, self.cli_addr)
        self.assertEqual(ancdata, [])
        self.checkFlags(flags, eor=True)

    @testRecvmsgFromSendmsg.client_skip
    def _testRecvmsgFromSendmsg(self):
        self.assertEqual(self.sendmsgToServer([MSG[:3], MSG[3:]]), len(MSG))


class RecvmsgGenericStreamTests(RecvmsgGenericTests):
    # Tests which require a stream socket and can use either recvmsg()
    # or recvmsg_into().

    def testRecvmsgEOF(self):
        # Receive end-of-stream indicator (b"", peer socket closed).
        msg, ancdata, flags, addr = self.doRecvmsg(self.serv_sock, 1024)
        self.assertEqual(msg, b"")
        self.checkRecvmsgAddress(addr, self.cli_addr)
        self.assertEqual(ancdata, [])
        self.checkFlags(flags, eor=None) # Might not have end-of-record marker

    def _testRecvmsgEOF(self):
        self.cli_sock.close()

    def testRecvmsgOverflow(self):
        # Receive a message in more than one chunk.
        seg1, ancdata, flags, addr = self.doRecvmsg(self.serv_sock,
                                                    len(MSG) - 3)
        self.checkRecvmsgAddress(addr, self.cli_addr)
        self.assertEqual(ancdata, [])
        self.checkFlags(flags, eor=False)

        seg2, ancdata, flags, addr = self.doRecvmsg(self.serv_sock, 1024)
        self.checkRecvmsgAddress(addr, self.cli_addr)
        self.assertEqual(ancdata, [])
        self.checkFlags(flags, eor=True)

        msg = seg1 + seg2
        self.assertEqual(msg, MSG)

    def _testRecvmsgOverflow(self):
        self.sendToServer(MSG)


class RecvmsgTests(RecvmsgGenericTests):
    # Tests for recvmsg() which can use any socket type.

    def testRecvmsgBadArgs(self):
        # Check that recvmsg() rejects invalid arguments.
        self.assertRaises(TypeError, self.serv_sock.recvmsg)
        self.assertRaises(ValueError, self.serv_sock.recvmsg,
                          -1, 0, 0)
        self.assertRaises(ValueError, self.serv_sock.recvmsg,
                          len(MSG), -1, 0)
        self.assertRaises(TypeError, self.serv_sock.recvmsg,
                          [bytearray(10)], 0, 0)
        self.assertRaises(TypeError, self.serv_sock.recvmsg,
                          object(), 0, 0)
        self.assertRaises(TypeError, self.serv_sock.recvmsg,
                          len(MSG), object(), 0)
        self.assertRaises(TypeError, self.serv_sock.recvmsg,
                          len(MSG), 0, object())

        msg, ancdata, flags, addr = self.serv_sock.recvmsg(len(MSG), 0, 0)
        self.assertEqual(msg, MSG)
        self.checkRecvmsgAddress(addr, self.cli_addr)
        self.assertEqual(ancdata, [])
        self.checkFlags(flags, eor=True)

    def _testRecvmsgBadArgs(self):
        self.sendToServer(MSG)


class RecvmsgIntoTests(RecvmsgIntoMixin, RecvmsgGenericTests):
    # Tests for recvmsg_into() which can use any socket type.

    def testRecvmsgIntoBadArgs(self):
        # Check that recvmsg_into() rejects invalid arguments.
        buf = bytearray(len(MSG))
        self.assertRaises(TypeError, self.serv_sock.recvmsg_into)
        self.assertRaises(TypeError, self.serv_sock.recvmsg_into,
                          len(MSG), 0, 0)
        self.assertRaises(TypeError, self.serv_sock.recvmsg_into,
                          buf, 0, 0)
        self.assertRaises(TypeError, self.serv_sock.recvmsg_into,
                          [object()], 0, 0)
        self.assertRaises(TypeError, self.serv_sock.recvmsg_into,
                          [b"I'm not writable"], 0, 0)
        self.assertRaises(TypeError, self.serv_sock.recvmsg_into,
                          [buf, object()], 0, 0)
        self.assertRaises(ValueError, self.serv_sock.recvmsg_into,
                          [buf], -1, 0)
        self.assertRaises(TypeError, self.serv_sock.recvmsg_into,
                          [buf], object(), 0)
        self.assertRaises(TypeError, self.serv_sock.recvmsg_into,
                          [buf], 0, object())

        nbytes, ancdata, flags, addr = self.serv_sock.recvmsg_into([buf], 0, 0)
        self.assertEqual(nbytes, len(MSG))
        self.assertEqual(buf, bytearray(MSG))
        self.checkRecvmsgAddress(addr, self.cli_addr)
        self.assertEqual(ancdata, [])
        self.checkFlags(flags, eor=True)

    def _testRecvmsgIntoBadArgs(self):
        self.sendToServer(MSG)

    def testRecvmsgIntoGenerator(self):
        # Receive into buffer obtained from a generator (not a sequence).
        buf = bytearray(len(MSG))
        nbytes, ancdata, flags, addr = self.serv_sock.recvmsg_into(
            (o for o in [buf]))
        self.assertEqual(nbytes, len(MSG))
        self.assertEqual(buf, bytearray(MSG))
        self.checkRecvmsgAddress(addr, self.cli_addr)
        self.assertEqual(ancdata, [])
        self.checkFlags(flags, eor=True)

    def _testRecvmsgIntoGenerator(self):
        self.sendToServer(MSG)

    def testRecvmsgIntoArray(self):
        # Receive into an array rather than the usual bytearray.
        buf = array.array("B", [0] * len(MSG))
        nbytes, ancdata, flags, addr = self.serv_sock.recvmsg_into([buf])
        self.assertEqual(nbytes, len(MSG))
        self.assertEqual(buf.tobytes(), MSG)
        self.checkRecvmsgAddress(addr, self.cli_addr)
        self.assertEqual(ancdata, [])
        self.checkFlags(flags, eor=True)

    def _testRecvmsgIntoArray(self):
        self.sendToServer(MSG)

    def testRecvmsgIntoScatter(self):
        # Receive into multiple buffers (scatter write).
        b1 = bytearray(b"----")
        b2 = bytearray(b"0123456789")
        b3 = bytearray(b"--------------")
        nbytes, ancdata, flags, addr = self.serv_sock.recvmsg_into(
            [b1, memoryview(b2)[2:9], b3])
        self.assertEqual(nbytes, len(b"Mary had a little lamb"))
        self.assertEqual(b1, bytearray(b"Mary"))
        self.assertEqual(b2, bytearray(b"01 had a 9"))
        self.assertEqual(b3, bytearray(b"little lamb---"))
        self.checkRecvmsgAddress(addr, self.cli_addr)
        self.assertEqual(ancdata, [])
        self.checkFlags(flags, eor=True)

    def _testRecvmsgIntoScatter(self):
        self.sendToServer(b"Mary had a little lamb")


class CmsgMacroTests(unittest.TestCase):
    # Test the functions CMSG_LEN() and CMSG_SPACE().  Tests
    # assumptions used by sendmsg() and recvmsg[_into](), which share
    # code with these functions.

    # Match the definition in socketmodule.c
    socklen_t_limit = min(0x7fffffff, _testcapi.INT_MAX)

    @requireAttrs(socket, "CMSG_LEN")
    def testCMSG_LEN(self):
        # Test CMSG_LEN() with various valid and invalid values,
        # checking the assumptions used by recvmsg() and sendmsg().
        toobig = self.socklen_t_limit - socket.CMSG_LEN(0) + 1
        values = list(range(257)) + list(range(toobig - 257, toobig))

        # struct cmsghdr has at least three members, two of which are ints
        self.assertGreater(socket.CMSG_LEN(0), array.array("i").itemsize * 2)
        for n in values:
            ret = socket.CMSG_LEN(n)
            # This is how recvmsg() calculates the data size
            self.assertEqual(ret - socket.CMSG_LEN(0), n)
            self.assertLessEqual(ret, self.socklen_t_limit)

        self.assertRaises(OverflowError, socket.CMSG_LEN, -1)
        # sendmsg() shares code with these functions, and requires
        # that it reject values over the limit.
        self.assertRaises(OverflowError, socket.CMSG_LEN, toobig)
        self.assertRaises(OverflowError, socket.CMSG_LEN, sys.maxsize)

    @requireAttrs(socket, "CMSG_SPACE")
    def testCMSG_SPACE(self):
        # Test CMSG_SPACE() with various valid and invalid values,
        # checking the assumptions used by sendmsg().
        toobig = self.socklen_t_limit - socket.CMSG_SPACE(1) + 1
        values = list(range(257)) + list(range(toobig - 257, toobig))

        last = socket.CMSG_SPACE(0)
        # struct cmsghdr has at least three members, two of which are ints
        self.assertGreater(last, array.array("i").itemsize * 2)
        for n in values:
            ret = socket.CMSG_SPACE(n)
            self.assertGreaterEqual(ret, last)
            self.assertGreaterEqual(ret, socket.CMSG_LEN(n))
            self.assertGreaterEqual(ret, n + socket.CMSG_LEN(0))
            self.assertLessEqual(ret, self.socklen_t_limit)
            last = ret

        self.assertRaises(OverflowError, socket.CMSG_SPACE, -1)
        # sendmsg() shares code with these functions, and requires
        # that it reject values over the limit.
        self.assertRaises(OverflowError, socket.CMSG_SPACE, toobig)
        self.assertRaises(OverflowError, socket.CMSG_SPACE, sys.maxsize)


class SCMRightsTest(SendrecvmsgServerTimeoutBase):
    # Tests for file descriptor passing on Unix-domain sockets.

    # Invalid file descriptor value that's unlikely to evaluate to a
    # real FD even if one of its bytes is replaced with a different
    # value (which shouldn't actually happen).
    badfd = -0x5555

    def newFDs(self, n):
        # Return a list of n file descriptors for newly-created files
        # containing their list indices as ASCII numbers.
        fds = []
        for i in range(n):
            fd, path = tempfile.mkstemp()
            self.addCleanup(os.unlink, path)
            self.addCleanup(os.close, fd)
            os.write(fd, str(i).encode())
            fds.append(fd)
        return fds

    def checkFDs(self, fds):
        # Check that the file descriptors in the given list contain
        # their correct list indices as ASCII numbers.
        for n, fd in enumerate(fds):
            os.lseek(fd, 0, os.SEEK_SET)
            self.assertEqual(os.read(fd, 1024), str(n).encode())

    def registerRecvmsgResult(self, result):
        self.addCleanup(self.closeRecvmsgFDs, result)

    def closeRecvmsgFDs(self, recvmsg_result):
        # Close all file descriptors specified in the ancillary data
        # of the given return value from recvmsg() or recvmsg_into().
        for cmsg_level, cmsg_type, cmsg_data in recvmsg_result[1]:
            if (cmsg_level == socket.SOL_SOCKET and
                    cmsg_type == socket.SCM_RIGHTS):
                fds = array.array("i")
                fds.frombytes(cmsg_data[:
                        len(cmsg_data) - (len(cmsg_data) % fds.itemsize)])
                for fd in fds:
                    os.close(fd)

    def createAndSendFDs(self, n):
        # Send n new file descriptors created by newFDs() to the
        # server, with the constant MSG as the non-ancillary data.
        self.assertEqual(
            self.sendmsgToServer([MSG],
                                 [(socket.SOL_SOCKET,
                                   socket.SCM_RIGHTS,
                                   array.array("i", self.newFDs(n)))]),
            len(MSG))

    def checkRecvmsgFDs(self, numfds, result, maxcmsgs=1, ignoreflags=0):
        # Check that constant MSG was received with numfds file
        # descriptors in a maximum of maxcmsgs control messages (which
        # must contain only complete integers).  By default, check
        # that MSG_CTRUNC is unset, but ignore any flags in
        # ignoreflags.
        msg, ancdata, flags, addr = result
        self.assertEqual(msg, MSG)
        self.checkRecvmsgAddress(addr, self.cli_addr)
        self.checkFlags(flags, eor=True, checkunset=socket.MSG_CTRUNC,
                        ignore=ignoreflags)

        self.assertIsInstance(ancdata, list)
        self.assertLessEqual(len(ancdata), maxcmsgs)
        fds = array.array("i")
        for item in ancdata:
            self.assertIsInstance(item, tuple)
            cmsg_level, cmsg_type, cmsg_data = item
            self.assertEqual(cmsg_level, socket.SOL_SOCKET)
            self.assertEqual(cmsg_type, socket.SCM_RIGHTS)
            self.assertIsInstance(cmsg_data, bytes)
            self.assertEqual(len(cmsg_data) % SIZEOF_INT, 0)
            fds.frombytes(cmsg_data)

        self.assertEqual(len(fds), numfds)
        self.checkFDs(fds)

    def testFDPassSimple(self):
        # Pass a single FD (array read from bytes object).
        self.checkRecvmsgFDs(1, self.doRecvmsg(self.serv_sock,
                                               len(MSG), 10240))

    def _testFDPassSimple(self):
        self.assertEqual(
            self.sendmsgToServer(
                [MSG],
                [(socket.SOL_SOCKET,
                  socket.SCM_RIGHTS,
                  array.array("i", self.newFDs(1)).tobytes())]),
            len(MSG))

    def testMultipleFDPass(self):
        # Pass multiple FDs in a single array.
        self.checkRecvmsgFDs(4, self.doRecvmsg(self.serv_sock,
                                               len(MSG), 10240))

    def _testMultipleFDPass(self):
        self.createAndSendFDs(4)

    @requireAttrs(socket, "CMSG_SPACE")
    def testFDPassCMSG_SPACE(self):
        # Test using CMSG_SPACE() to calculate ancillary buffer size.
        self.checkRecvmsgFDs(
            4, self.doRecvmsg(self.serv_sock, len(MSG),
                              socket.CMSG_SPACE(4 * SIZEOF_INT)))

    @testFDPassCMSG_SPACE.client_skip
    def _testFDPassCMSG_SPACE(self):
        self.createAndSendFDs(4)

    def testFDPassCMSG_LEN(self):
        # Test using CMSG_LEN() to calculate ancillary buffer size.
        self.checkRecvmsgFDs(1,
                             self.doRecvmsg(self.serv_sock, len(MSG),
                                            socket.CMSG_LEN(4 * SIZEOF_INT)),
                             # RFC 3542 says implementations may set
                             # MSG_CTRUNC if there isn't enough space
                             # for trailing padding.
                             ignoreflags=socket.MSG_CTRUNC)

    def _testFDPassCMSG_LEN(self):
        self.createAndSendFDs(1)

    # Issue #12958: The following test has problems on Mac OS X
    @support.anticipate_failure(sys.platform == "darwin")
    @requireAttrs(socket, "CMSG_SPACE")
    def testFDPassSeparate(self):
        # Pass two FDs in two separate arrays.  Arrays may be combined
        # into a single control message by the OS.
        self.checkRecvmsgFDs(2,
                             self.doRecvmsg(self.serv_sock, len(MSG), 10240),
                             maxcmsgs=2)

    @testFDPassSeparate.client_skip
    @support.anticipate_failure(sys.platform == "darwin")
    def _testFDPassSeparate(self):
        fd0, fd1 = self.newFDs(2)
        self.assertEqual(
            self.sendmsgToServer([MSG], [(socket.SOL_SOCKET,
                                          socket.SCM_RIGHTS,
                                          array.array("i", [fd0])),
                                         (socket.SOL_SOCKET,
                                          socket.SCM_RIGHTS,
                                          array.array("i", [fd1]))]),
            len(MSG))

    # Issue #12958: The following test has problems on Mac OS X
    @support.anticipate_failure(sys.platform == "darwin")
    @requireAttrs(socket, "CMSG_SPACE")
    def testFDPassSeparateMinSpace(self):
        # Pass two FDs in two separate arrays, receiving them into the
        # minimum space for two arrays.
        self.checkRecvmsgFDs(2,
                             self.doRecvmsg(self.serv_sock, len(MSG),
                                            socket.CMSG_SPACE(SIZEOF_INT) +
                                            socket.CMSG_LEN(SIZEOF_INT)),
                             maxcmsgs=2, ignoreflags=socket.MSG_CTRUNC)

    @testFDPassSeparateMinSpace.client_skip
    @support.anticipate_failure(sys.platform == "darwin")
    def _testFDPassSeparateMinSpace(self):
        fd0, fd1 = self.newFDs(2)
        self.assertEqual(
            self.sendmsgToServer([MSG], [(socket.SOL_SOCKET,
                                          socket.SCM_RIGHTS,
                                          array.array("i", [fd0])),
                                         (socket.SOL_SOCKET,
                                          socket.SCM_RIGHTS,
                                          array.array("i", [fd1]))]),
            len(MSG))

    def sendAncillaryIfPossible(self, msg, ancdata):
        # Try to send msg and ancdata to server, but if the system
        # call fails, just send msg with no ancillary data.
        try:
            nbytes = self.sendmsgToServer([msg], ancdata)
        except socket.error as e:
            # Check that it was the system call that failed
            self.assertIsInstance(e.errno, int)
            nbytes = self.sendmsgToServer([msg])
        self.assertEqual(nbytes, len(msg))

    def testFDPassEmpty(self):
        # Try to pass an empty FD array.  Can receive either no array
        # or an empty array.
        self.checkRecvmsgFDs(0, self.doRecvmsg(self.serv_sock,
                                               len(MSG), 10240),
                             ignoreflags=socket.MSG_CTRUNC)

    def _testFDPassEmpty(self):
        self.sendAncillaryIfPossible(MSG, [(socket.SOL_SOCKET,
                                            socket.SCM_RIGHTS,
                                            b"")])

    def testFDPassPartialInt(self):
        # Try to pass a truncated FD array.
        msg, ancdata, flags, addr = self.doRecvmsg(self.serv_sock,
                                                   len(MSG), 10240)
        self.assertEqual(msg, MSG)
        self.checkRecvmsgAddress(addr, self.cli_addr)
        self.checkFlags(flags, eor=True, ignore=socket.MSG_CTRUNC)
        self.assertLessEqual(len(ancdata), 1)
        for cmsg_level, cmsg_type, cmsg_data in ancdata:
            self.assertEqual(cmsg_level, socket.SOL_SOCKET)
            self.assertEqual(cmsg_type, socket.SCM_RIGHTS)
            self.assertLess(len(cmsg_data), SIZEOF_INT)

    def _testFDPassPartialInt(self):
        self.sendAncillaryIfPossible(
            MSG,
            [(socket.SOL_SOCKET,
              socket.SCM_RIGHTS,
              array.array("i", [self.badfd]).tobytes()[:-1])])

    @requireAttrs(socket, "CMSG_SPACE")
    def testFDPassPartialIntInMiddle(self):
        # Try to pass two FD arrays, the first of which is truncated.
        msg, ancdata, flags, addr = self.doRecvmsg(self.serv_sock,
                                                   len(MSG), 10240)
        self.assertEqual(msg, MSG)
        self.checkRecvmsgAddress(addr, self.cli_addr)
        self.checkFlags(flags, eor=True, ignore=socket.MSG_CTRUNC)
        self.assertLessEqual(len(ancdata), 2)
        fds = array.array("i")
        # Arrays may have been combined in a single control message
        for cmsg_level, cmsg_type, cmsg_data in ancdata:
            self.assertEqual(cmsg_level, socket.SOL_SOCKET)
            self.assertEqual(cmsg_type, socket.SCM_RIGHTS)
            fds.frombytes(cmsg_data[:
                    len(cmsg_data) - (len(cmsg_data) % fds.itemsize)])
        self.assertLessEqual(len(fds), 2)
        self.checkFDs(fds)

    @testFDPassPartialIntInMiddle.client_skip
    def _testFDPassPartialIntInMiddle(self):
        fd0, fd1 = self.newFDs(2)
        self.sendAncillaryIfPossible(
            MSG,
            [(socket.SOL_SOCKET,
              socket.SCM_RIGHTS,
              array.array("i", [fd0, self.badfd]).tobytes()[:-1]),
             (socket.SOL_SOCKET,
              socket.SCM_RIGHTS,
              array.array("i", [fd1]))])

    def checkTruncatedHeader(self, result, ignoreflags=0):
        # Check that no ancillary data items are returned when data is
        # truncated inside the cmsghdr structure.
        msg, ancdata, flags, addr = result
        self.assertEqual(msg, MSG)
        self.checkRecvmsgAddress(addr, self.cli_addr)
        self.assertEqual(ancdata, [])
        self.checkFlags(flags, eor=True, checkset=socket.MSG_CTRUNC,
                        ignore=ignoreflags)

    def testCmsgTruncNoBufSize(self):
        # Check that no ancillary data is received when no buffer size
        # is specified.
        self.checkTruncatedHeader(self.doRecvmsg(self.serv_sock, len(MSG)),
                                  # BSD seems to set MSG_CTRUNC only
                                  # if an item has been partially
                                  # received.
                                  ignoreflags=socket.MSG_CTRUNC)

    def _testCmsgTruncNoBufSize(self):
        self.createAndSendFDs(1)

    def testCmsgTrunc0(self):
        # Check that no ancillary data is received when buffer size is 0.
        self.checkTruncatedHeader(self.doRecvmsg(self.serv_sock, len(MSG), 0),
                                  ignoreflags=socket.MSG_CTRUNC)

    def _testCmsgTrunc0(self):
        self.createAndSendFDs(1)

    # Check that no ancillary data is returned for various non-zero
    # (but still too small) buffer sizes.

    def testCmsgTrunc1(self):
        self.checkTruncatedHeader(self.doRecvmsg(self.serv_sock, len(MSG), 1))

    def _testCmsgTrunc1(self):
        self.createAndSendFDs(1)

    def testCmsgTrunc2Int(self):
        # The cmsghdr structure has at least three members, two of
        # which are ints, so we still shouldn't see any ancillary
        # data.
        self.checkTruncatedHeader(self.doRecvmsg(self.serv_sock, len(MSG),
                                                 SIZEOF_INT * 2))

    def _testCmsgTrunc2Int(self):
        self.createAndSendFDs(1)

    def testCmsgTruncLen0Minus1(self):
        self.checkTruncatedHeader(self.doRecvmsg(self.serv_sock, len(MSG),
                                                 socket.CMSG_LEN(0) - 1))

    def _testCmsgTruncLen0Minus1(self):
        self.createAndSendFDs(1)

    # The following tests try to truncate the control message in the
    # middle of the FD array.

    def checkTruncatedArray(self, ancbuf, maxdata, mindata=0):
        # Check that file descriptor data is truncated to between
        # mindata and maxdata bytes when received with buffer size
        # ancbuf, and that any complete file descriptor numbers are
        # valid.
        msg, ancdata, flags, addr = self.doRecvmsg(self.serv_sock,
                                                   len(MSG), ancbuf)
        self.assertEqual(msg, MSG)
        self.checkRecvmsgAddress(addr, self.cli_addr)
        self.checkFlags(flags, eor=True, checkset=socket.MSG_CTRUNC)

        if mindata == 0 and ancdata == []:
            return
        self.assertEqual(len(ancdata), 1)
        cmsg_level, cmsg_type, cmsg_data = ancdata[0]
        self.assertEqual(cmsg_level, socket.SOL_SOCKET)
        self.assertEqual(cmsg_type, socket.SCM_RIGHTS)
        self.assertGreaterEqual(len(cmsg_data), mindata)
        self.assertLessEqual(len(cmsg_data), maxdata)
        fds = array.array("i")
        fds.frombytes(cmsg_data[:
                len(cmsg_data) - (len(cmsg_data) % fds.itemsize)])
        self.checkFDs(fds)

    def testCmsgTruncLen0(self):
        self.checkTruncatedArray(ancbuf=socket.CMSG_LEN(0), maxdata=0)

    def _testCmsgTruncLen0(self):
        self.createAndSendFDs(1)

    def testCmsgTruncLen0Plus1(self):
        self.checkTruncatedArray(ancbuf=socket.CMSG_LEN(0) + 1, maxdata=1)

    def _testCmsgTruncLen0Plus1(self):
        self.createAndSendFDs(2)

    def testCmsgTruncLen1(self):
        self.checkTruncatedArray(ancbuf=socket.CMSG_LEN(SIZEOF_INT),
                                 maxdata=SIZEOF_INT)

    def _testCmsgTruncLen1(self):
        self.createAndSendFDs(2)

    def testCmsgTruncLen2Minus1(self):
        self.checkTruncatedArray(ancbuf=socket.CMSG_LEN(2 * SIZEOF_INT) - 1,
                                 maxdata=(2 * SIZEOF_INT) - 1)

    def _testCmsgTruncLen2Minus1(self):
        self.createAndSendFDs(2)


class RFC3542AncillaryTest(SendrecvmsgServerTimeoutBase):
    # Test sendmsg() and recvmsg[_into]() using the ancillary data
    # features of the RFC 3542 Advanced Sockets API for IPv6.
    # Currently we can only handle certain data items (e.g. traffic
    # class, hop limit, MTU discovery and fragmentation settings)
    # without resorting to unportable means such as the struct module,
    # but the tests here are aimed at testing the ancillary data
    # handling in sendmsg() and recvmsg() rather than the IPv6 API
    # itself.

    # Test value to use when setting hop limit of packet
    hop_limit = 2

    # Test value to use when setting traffic class of packet.
    # -1 means "use kernel default".
    traffic_class = -1

    def ancillaryMapping(self, ancdata):
        # Given ancillary data list ancdata, return a mapping from
        # pairs (cmsg_level, cmsg_type) to corresponding cmsg_data.
        # Check that no (level, type) pair appears more than once.
        d = {}
        for cmsg_level, cmsg_type, cmsg_data in ancdata:
            self.assertNotIn((cmsg_level, cmsg_type), d)
            d[(cmsg_level, cmsg_type)] = cmsg_data
        return d

    def checkHopLimit(self, ancbufsize, maxhop=255, ignoreflags=0):
        # Receive hop limit into ancbufsize bytes of ancillary data
        # space.  Check that data is MSG, ancillary data is not
        # truncated (but ignore any flags in ignoreflags), and hop
        # limit is between 0 and maxhop inclusive.
        self.serv_sock.setsockopt(socket.IPPROTO_IPV6,
                                  socket.IPV6_RECVHOPLIMIT, 1)
        self.misc_event.set()
        msg, ancdata, flags, addr = self.doRecvmsg(self.serv_sock,
                                                   len(MSG), ancbufsize)

        self.assertEqual(msg, MSG)
        self.checkRecvmsgAddress(addr, self.cli_addr)
        self.checkFlags(flags, eor=True, checkunset=socket.MSG_CTRUNC,
                        ignore=ignoreflags)

        self.assertEqual(len(ancdata), 1)
        self.assertIsInstance(ancdata[0], tuple)
        cmsg_level, cmsg_type, cmsg_data = ancdata[0]
        self.assertEqual(cmsg_level, socket.IPPROTO_IPV6)
        self.assertEqual(cmsg_type, socket.IPV6_HOPLIMIT)
        self.assertIsInstance(cmsg_data, bytes)
        self.assertEqual(len(cmsg_data), SIZEOF_INT)
        a = array.array("i")
        a.frombytes(cmsg_data)
        self.assertGreaterEqual(a[0], 0)
        self.assertLessEqual(a[0], maxhop)

    @requireAttrs(socket, "IPV6_RECVHOPLIMIT", "IPV6_HOPLIMIT")
    def testRecvHopLimit(self):
        # Test receiving the packet hop limit as ancillary data.
        self.checkHopLimit(ancbufsize=10240)

    @testRecvHopLimit.client_skip
    def _testRecvHopLimit(self):
        # Need to wait until server has asked to receive ancillary
        # data, as implementations are not required to buffer it
        # otherwise.
        self.assertTrue(self.misc_event.wait(timeout=self.fail_timeout))
        self.sendToServer(MSG)

    @requireAttrs(socket, "CMSG_SPACE", "IPV6_RECVHOPLIMIT", "IPV6_HOPLIMIT")
    def testRecvHopLimitCMSG_SPACE(self):
        # Test receiving hop limit, using CMSG_SPACE to calculate buffer size.
        self.checkHopLimit(ancbufsize=socket.CMSG_SPACE(SIZEOF_INT))

    @testRecvHopLimitCMSG_SPACE.client_skip
    def _testRecvHopLimitCMSG_SPACE(self):
        self.assertTrue(self.misc_event.wait(timeout=self.fail_timeout))
        self.sendToServer(MSG)

    # Could test receiving into buffer sized using CMSG_LEN, but RFC
    # 3542 says portable applications must provide space for trailing
    # padding.  Implementations may set MSG_CTRUNC if there isn't
    # enough space for the padding.

    @requireAttrs(socket.socket, "sendmsg")
    @requireAttrs(socket, "IPV6_RECVHOPLIMIT", "IPV6_HOPLIMIT")
    def testSetHopLimit(self):
        # Test setting hop limit on outgoing packet and receiving it
        # at the other end.
        self.checkHopLimit(ancbufsize=10240, maxhop=self.hop_limit)

    @testSetHopLimit.client_skip
    def _testSetHopLimit(self):
        self.assertTrue(self.misc_event.wait(timeout=self.fail_timeout))
        self.assertEqual(
            self.sendmsgToServer([MSG],
                                 [(socket.IPPROTO_IPV6, socket.IPV6_HOPLIMIT,
                                   array.array("i", [self.hop_limit]))]),
            len(MSG))

    def checkTrafficClassAndHopLimit(self, ancbufsize, maxhop=255,
                                     ignoreflags=0):
        # Receive traffic class and hop limit into ancbufsize bytes of
        # ancillary data space.  Check that data is MSG, ancillary
        # data is not truncated (but ignore any flags in ignoreflags),
        # and traffic class and hop limit are in range (hop limit no
        # more than maxhop).
        self.serv_sock.setsockopt(socket.IPPROTO_IPV6,
                                  socket.IPV6_RECVHOPLIMIT, 1)
        self.serv_sock.setsockopt(socket.IPPROTO_IPV6,
                                  socket.IPV6_RECVTCLASS, 1)
        self.misc_event.set()
        msg, ancdata, flags, addr = self.doRecvmsg(self.serv_sock,
                                                   len(MSG), ancbufsize)

        self.assertEqual(msg, MSG)
        self.checkRecvmsgAddress(addr, self.cli_addr)
        self.checkFlags(flags, eor=True, checkunset=socket.MSG_CTRUNC,
                        ignore=ignoreflags)
        self.assertEqual(len(ancdata), 2)
        ancmap = self.ancillaryMapping(ancdata)

        tcdata = ancmap[(socket.IPPROTO_IPV6, socket.IPV6_TCLASS)]
        self.assertEqual(len(tcdata), SIZEOF_INT)
        a = array.array("i")
        a.frombytes(tcdata)
        self.assertGreaterEqual(a[0], 0)
        self.assertLessEqual(a[0], 255)

        hldata = ancmap[(socket.IPPROTO_IPV6, socket.IPV6_HOPLIMIT)]
        self.assertEqual(len(hldata), SIZEOF_INT)
        a = array.array("i")
        a.frombytes(hldata)
        self.assertGreaterEqual(a[0], 0)
        self.assertLessEqual(a[0], maxhop)

    @requireAttrs(socket, "IPV6_RECVHOPLIMIT", "IPV6_HOPLIMIT",
                  "IPV6_RECVTCLASS", "IPV6_TCLASS")
    def testRecvTrafficClassAndHopLimit(self):
        # Test receiving traffic class and hop limit as ancillary data.
        self.checkTrafficClassAndHopLimit(ancbufsize=10240)

    @testRecvTrafficClassAndHopLimit.client_skip
    def _testRecvTrafficClassAndHopLimit(self):
        self.assertTrue(self.misc_event.wait(timeout=self.fail_timeout))
        self.sendToServer(MSG)

    @requireAttrs(socket, "CMSG_SPACE", "IPV6_RECVHOPLIMIT", "IPV6_HOPLIMIT",
                  "IPV6_RECVTCLASS", "IPV6_TCLASS")
    def testRecvTrafficClassAndHopLimitCMSG_SPACE(self):
        # Test receiving traffic class and hop limit, using
        # CMSG_SPACE() to calculate buffer size.
        self.checkTrafficClassAndHopLimit(
            ancbufsize=socket.CMSG_SPACE(SIZEOF_INT) * 2)

    @testRecvTrafficClassAndHopLimitCMSG_SPACE.client_skip
    def _testRecvTrafficClassAndHopLimitCMSG_SPACE(self):
        self.assertTrue(self.misc_event.wait(timeout=self.fail_timeout))
        self.sendToServer(MSG)

    @requireAttrs(socket.socket, "sendmsg")
    @requireAttrs(socket, "CMSG_SPACE", "IPV6_RECVHOPLIMIT", "IPV6_HOPLIMIT",
                  "IPV6_RECVTCLASS", "IPV6_TCLASS")
    def testSetTrafficClassAndHopLimit(self):
        # Test setting traffic class and hop limit on outgoing packet,
        # and receiving them at the other end.
        self.checkTrafficClassAndHopLimit(ancbufsize=10240,
                                          maxhop=self.hop_limit)

    @testSetTrafficClassAndHopLimit.client_skip
    def _testSetTrafficClassAndHopLimit(self):
        self.assertTrue(self.misc_event.wait(timeout=self.fail_timeout))
        self.assertEqual(
            self.sendmsgToServer([MSG],
                                 [(socket.IPPROTO_IPV6, socket.IPV6_TCLASS,
                                   array.array("i", [self.traffic_class])),
                                  (socket.IPPROTO_IPV6, socket.IPV6_HOPLIMIT,
                                   array.array("i", [self.hop_limit]))]),
            len(MSG))

    @requireAttrs(socket.socket, "sendmsg")
    @requireAttrs(socket, "CMSG_SPACE", "IPV6_RECVHOPLIMIT", "IPV6_HOPLIMIT",
                  "IPV6_RECVTCLASS", "IPV6_TCLASS")
    def testOddCmsgSize(self):
        # Try to send ancillary data with first item one byte too
        # long.  Fall back to sending with correct size if this fails,
        # and check that second item was handled correctly.
        self.checkTrafficClassAndHopLimit(ancbufsize=10240,
                                          maxhop=self.hop_limit)

    @testOddCmsgSize.client_skip
    def _testOddCmsgSize(self):
        self.assertTrue(self.misc_event.wait(timeout=self.fail_timeout))
        try:
            nbytes = self.sendmsgToServer(
                [MSG],
                [(socket.IPPROTO_IPV6, socket.IPV6_TCLASS,
                  array.array("i", [self.traffic_class]).tobytes() + b"\x00"),
                 (socket.IPPROTO_IPV6, socket.IPV6_HOPLIMIT,
                  array.array("i", [self.hop_limit]))])
        except socket.error as e:
            self.assertIsInstance(e.errno, int)
            nbytes = self.sendmsgToServer(
                [MSG],
                [(socket.IPPROTO_IPV6, socket.IPV6_TCLASS,
                  array.array("i", [self.traffic_class])),
                 (socket.IPPROTO_IPV6, socket.IPV6_HOPLIMIT,
                  array.array("i", [self.hop_limit]))])
            self.assertEqual(nbytes, len(MSG))

    # Tests for proper handling of truncated ancillary data

    def checkHopLimitTruncatedHeader(self, ancbufsize, ignoreflags=0):
        # Receive hop limit into ancbufsize bytes of ancillary data
        # space, which should be too small to contain the ancillary
        # data header (if ancbufsize is None, pass no second argument
        # to recvmsg()).  Check that data is MSG, MSG_CTRUNC is set
        # (unless included in ignoreflags), and no ancillary data is
        # returned.
        self.serv_sock.setsockopt(socket.IPPROTO_IPV6,
                                  socket.IPV6_RECVHOPLIMIT, 1)
        self.misc_event.set()
        args = () if ancbufsize is None else (ancbufsize,)
        msg, ancdata, flags, addr = self.doRecvmsg(self.serv_sock,
                                                   len(MSG), *args)

        self.assertEqual(msg, MSG)
        self.checkRecvmsgAddress(addr, self.cli_addr)
        self.assertEqual(ancdata, [])
        self.checkFlags(flags, eor=True, checkset=socket.MSG_CTRUNC,
                        ignore=ignoreflags)

    @requireAttrs(socket, "IPV6_RECVHOPLIMIT", "IPV6_HOPLIMIT")
    def testCmsgTruncNoBufSize(self):
        # Check that no ancillary data is received when no ancillary
        # buffer size is provided.
        self.checkHopLimitTruncatedHeader(ancbufsize=None,
                                          # BSD seems to set
                                          # MSG_CTRUNC only if an item
                                          # has been partially
                                          # received.
                                          ignoreflags=socket.MSG_CTRUNC)

    @testCmsgTruncNoBufSize.client_skip
    def _testCmsgTruncNoBufSize(self):
        self.assertTrue(self.misc_event.wait(timeout=self.fail_timeout))
        self.sendToServer(MSG)

    @requireAttrs(socket, "IPV6_RECVHOPLIMIT", "IPV6_HOPLIMIT")
    def testSingleCmsgTrunc0(self):
        # Check that no ancillary data is received when ancillary
        # buffer size is zero.
        self.checkHopLimitTruncatedHeader(ancbufsize=0,
                                          ignoreflags=socket.MSG_CTRUNC)

    @testSingleCmsgTrunc0.client_skip
    def _testSingleCmsgTrunc0(self):
        self.assertTrue(self.misc_event.wait(timeout=self.fail_timeout))
        self.sendToServer(MSG)

    # Check that no ancillary data is returned for various non-zero
    # (but still too small) buffer sizes.

    @requireAttrs(socket, "IPV6_RECVHOPLIMIT", "IPV6_HOPLIMIT")
    def testSingleCmsgTrunc1(self):
        self.checkHopLimitTruncatedHeader(ancbufsize=1)

    @testSingleCmsgTrunc1.client_skip
    def _testSingleCmsgTrunc1(self):
        self.assertTrue(self.misc_event.wait(timeout=self.fail_timeout))
        self.sendToServer(MSG)

    @requireAttrs(socket, "IPV6_RECVHOPLIMIT", "IPV6_HOPLIMIT")
    def testSingleCmsgTrunc2Int(self):
        self.checkHopLimitTruncatedHeader(ancbufsize=2 * SIZEOF_INT)

    @testSingleCmsgTrunc2Int.client_skip
    def _testSingleCmsgTrunc2Int(self):
        self.assertTrue(self.misc_event.wait(timeout=self.fail_timeout))
        self.sendToServer(MSG)

    @requireAttrs(socket, "IPV6_RECVHOPLIMIT", "IPV6_HOPLIMIT")
    def testSingleCmsgTruncLen0Minus1(self):
        self.checkHopLimitTruncatedHeader(ancbufsize=socket.CMSG_LEN(0) - 1)

    @testSingleCmsgTruncLen0Minus1.client_skip
    def _testSingleCmsgTruncLen0Minus1(self):
        self.assertTrue(self.misc_event.wait(timeout=self.fail_timeout))
        self.sendToServer(MSG)

    @requireAttrs(socket, "IPV6_RECVHOPLIMIT", "IPV6_HOPLIMIT")
    def testSingleCmsgTruncInData(self):
        # Test truncation of a control message inside its associated
        # data.  The message may be returned with its data truncated,
        # or not returned at all.
        self.serv_sock.setsockopt(socket.IPPROTO_IPV6,
                                  socket.IPV6_RECVHOPLIMIT, 1)
        self.misc_event.set()
        msg, ancdata, flags, addr = self.doRecvmsg(
            self.serv_sock, len(MSG), socket.CMSG_LEN(SIZEOF_INT) - 1)

        self.assertEqual(msg, MSG)
        self.checkRecvmsgAddress(addr, self.cli_addr)
        self.checkFlags(flags, eor=True, checkset=socket.MSG_CTRUNC)

        self.assertLessEqual(len(ancdata), 1)
        if ancdata:
            cmsg_level, cmsg_type, cmsg_data = ancdata[0]
            self.assertEqual(cmsg_level, socket.IPPROTO_IPV6)
            self.assertEqual(cmsg_type, socket.IPV6_HOPLIMIT)
            self.assertLess(len(cmsg_data), SIZEOF_INT)

    @testSingleCmsgTruncInData.client_skip
    def _testSingleCmsgTruncInData(self):
        self.assertTrue(self.misc_event.wait(timeout=self.fail_timeout))
        self.sendToServer(MSG)

    def checkTruncatedSecondHeader(self, ancbufsize, ignoreflags=0):
        # Receive traffic class and hop limit into ancbufsize bytes of
        # ancillary data space, which should be large enough to
        # contain the first item, but too small to contain the header
        # of the second.  Check that data is MSG, MSG_CTRUNC is set
        # (unless included in ignoreflags), and only one ancillary
        # data item is returned.
        self.serv_sock.setsockopt(socket.IPPROTO_IPV6,
                                  socket.IPV6_RECVHOPLIMIT, 1)
        self.serv_sock.setsockopt(socket.IPPROTO_IPV6,
                                  socket.IPV6_RECVTCLASS, 1)
        self.misc_event.set()
        msg, ancdata, flags, addr = self.doRecvmsg(self.serv_sock,
                                                   len(MSG), ancbufsize)

        self.assertEqual(msg, MSG)
        self.checkRecvmsgAddress(addr, self.cli_addr)
        self.checkFlags(flags, eor=True, checkset=socket.MSG_CTRUNC,
                        ignore=ignoreflags)

        self.assertEqual(len(ancdata), 1)
        cmsg_level, cmsg_type, cmsg_data = ancdata[0]
        self.assertEqual(cmsg_level, socket.IPPROTO_IPV6)
        self.assertIn(cmsg_type, {socket.IPV6_TCLASS, socket.IPV6_HOPLIMIT})
        self.assertEqual(len(cmsg_data), SIZEOF_INT)
        a = array.array("i")
        a.frombytes(cmsg_data)
        self.assertGreaterEqual(a[0], 0)
        self.assertLessEqual(a[0], 255)

    # Try the above test with various buffer sizes.

    @requireAttrs(socket, "CMSG_SPACE", "IPV6_RECVHOPLIMIT", "IPV6_HOPLIMIT",
                  "IPV6_RECVTCLASS", "IPV6_TCLASS")
    def testSecondCmsgTrunc0(self):
        self.checkTruncatedSecondHeader(socket.CMSG_SPACE(SIZEOF_INT),
                                        ignoreflags=socket.MSG_CTRUNC)

    @testSecondCmsgTrunc0.client_skip
    def _testSecondCmsgTrunc0(self):
        self.assertTrue(self.misc_event.wait(timeout=self.fail_timeout))
        self.sendToServer(MSG)

    @requireAttrs(socket, "CMSG_SPACE", "IPV6_RECVHOPLIMIT", "IPV6_HOPLIMIT",
                  "IPV6_RECVTCLASS", "IPV6_TCLASS")
    def testSecondCmsgTrunc1(self):
        self.checkTruncatedSecondHeader(socket.CMSG_SPACE(SIZEOF_INT) + 1)

    @testSecondCmsgTrunc1.client_skip
    def _testSecondCmsgTrunc1(self):
        self.assertTrue(self.misc_event.wait(timeout=self.fail_timeout))
        self.sendToServer(MSG)

    @requireAttrs(socket, "CMSG_SPACE", "IPV6_RECVHOPLIMIT", "IPV6_HOPLIMIT",
                  "IPV6_RECVTCLASS", "IPV6_TCLASS")
    def testSecondCmsgTrunc2Int(self):
        self.checkTruncatedSecondHeader(socket.CMSG_SPACE(SIZEOF_INT) +
                                        2 * SIZEOF_INT)

    @testSecondCmsgTrunc2Int.client_skip
    def _testSecondCmsgTrunc2Int(self):
        self.assertTrue(self.misc_event.wait(timeout=self.fail_timeout))
        self.sendToServer(MSG)

    @requireAttrs(socket, "CMSG_SPACE", "IPV6_RECVHOPLIMIT", "IPV6_HOPLIMIT",
                  "IPV6_RECVTCLASS", "IPV6_TCLASS")
    def testSecondCmsgTruncLen0Minus1(self):
        self.checkTruncatedSecondHeader(socket.CMSG_SPACE(SIZEOF_INT) +
                                        socket.CMSG_LEN(0) - 1)

    @testSecondCmsgTruncLen0Minus1.client_skip
    def _testSecondCmsgTruncLen0Minus1(self):
        self.assertTrue(self.misc_event.wait(timeout=self.fail_timeout))
        self.sendToServer(MSG)

    @requireAttrs(socket, "CMSG_SPACE", "IPV6_RECVHOPLIMIT", "IPV6_HOPLIMIT",
                  "IPV6_RECVTCLASS", "IPV6_TCLASS")
    def testSecomdCmsgTruncInData(self):
        # Test truncation of the second of two control messages inside
        # its associated data.
        self.serv_sock.setsockopt(socket.IPPROTO_IPV6,
                                  socket.IPV6_RECVHOPLIMIT, 1)
        self.serv_sock.setsockopt(socket.IPPROTO_IPV6,
                                  socket.IPV6_RECVTCLASS, 1)
        self.misc_event.set()
        msg, ancdata, flags, addr = self.doRecvmsg(
            self.serv_sock, len(MSG),
            socket.CMSG_SPACE(SIZEOF_INT) + socket.CMSG_LEN(SIZEOF_INT) - 1)

        self.assertEqual(msg, MSG)
        self.checkRecvmsgAddress(addr, self.cli_addr)
        self.checkFlags(flags, eor=True, checkset=socket.MSG_CTRUNC)

        cmsg_types = {socket.IPV6_TCLASS, socket.IPV6_HOPLIMIT}

        cmsg_level, cmsg_type, cmsg_data = ancdata.pop(0)
        self.assertEqual(cmsg_level, socket.IPPROTO_IPV6)
        cmsg_types.remove(cmsg_type)
        self.assertEqual(len(cmsg_data), SIZEOF_INT)
        a = array.array("i")
        a.frombytes(cmsg_data)
        self.assertGreaterEqual(a[0], 0)
        self.assertLessEqual(a[0], 255)

        if ancdata:
            cmsg_level, cmsg_type, cmsg_data = ancdata.pop(0)
            self.assertEqual(cmsg_level, socket.IPPROTO_IPV6)
            cmsg_types.remove(cmsg_type)
            self.assertLess(len(cmsg_data), SIZEOF_INT)

        self.assertEqual(ancdata, [])

    @testSecomdCmsgTruncInData.client_skip
    def _testSecomdCmsgTruncInData(self):
        self.assertTrue(self.misc_event.wait(timeout=self.fail_timeout))
        self.sendToServer(MSG)


# Derive concrete test classes for different socket types.

class SendrecvmsgUDPTestBase(SendrecvmsgDgramFlagsBase,
                             SendrecvmsgConnectionlessBase,
                             ThreadedSocketTestMixin, UDPTestBase):
    pass

@requireAttrs(socket.socket, "sendmsg")
@unittest.skipUnless(thread, 'Threading required for this test.')
class SendmsgUDPTest(SendmsgConnectionlessTests, SendrecvmsgUDPTestBase):
    pass

@requireAttrs(socket.socket, "recvmsg")
@unittest.skipUnless(thread, 'Threading required for this test.')
class RecvmsgUDPTest(RecvmsgTests, SendrecvmsgUDPTestBase):
    pass

@requireAttrs(socket.socket, "recvmsg_into")
@unittest.skipUnless(thread, 'Threading required for this test.')
class RecvmsgIntoUDPTest(RecvmsgIntoTests, SendrecvmsgUDPTestBase):
    pass


class SendrecvmsgUDP6TestBase(SendrecvmsgDgramFlagsBase,
                              SendrecvmsgConnectionlessBase,
                              ThreadedSocketTestMixin, UDP6TestBase):
    pass

@requireAttrs(socket.socket, "sendmsg")
@unittest.skipUnless(support.IPV6_ENABLED, 'IPv6 required for this test.')
@requireSocket("AF_INET6", "SOCK_DGRAM")
@unittest.skipUnless(thread, 'Threading required for this test.')
class SendmsgUDP6Test(SendmsgConnectionlessTests, SendrecvmsgUDP6TestBase):
    pass

@requireAttrs(socket.socket, "recvmsg")
@unittest.skipUnless(support.IPV6_ENABLED, 'IPv6 required for this test.')
@requireSocket("AF_INET6", "SOCK_DGRAM")
@unittest.skipUnless(thread, 'Threading required for this test.')
class RecvmsgUDP6Test(RecvmsgTests, SendrecvmsgUDP6TestBase):
    pass

@requireAttrs(socket.socket, "recvmsg_into")
@unittest.skipUnless(support.IPV6_ENABLED, 'IPv6 required for this test.')
@requireSocket("AF_INET6", "SOCK_DGRAM")
@unittest.skipUnless(thread, 'Threading required for this test.')
class RecvmsgIntoUDP6Test(RecvmsgIntoTests, SendrecvmsgUDP6TestBase):
    pass

@requireAttrs(socket.socket, "recvmsg")
@unittest.skipUnless(support.IPV6_ENABLED, 'IPv6 required for this test.')
@requireAttrs(socket, "IPPROTO_IPV6")
@requireSocket("AF_INET6", "SOCK_DGRAM")
@unittest.skipUnless(thread, 'Threading required for this test.')
class RecvmsgRFC3542AncillaryUDP6Test(RFC3542AncillaryTest,
                                      SendrecvmsgUDP6TestBase):
    pass

@requireAttrs(socket.socket, "recvmsg_into")
@unittest.skipUnless(support.IPV6_ENABLED, 'IPv6 required for this test.')
@requireAttrs(socket, "IPPROTO_IPV6")
@requireSocket("AF_INET6", "SOCK_DGRAM")
@unittest.skipUnless(thread, 'Threading required for this test.')
class RecvmsgIntoRFC3542AncillaryUDP6Test(RecvmsgIntoMixin,
                                          RFC3542AncillaryTest,
                                          SendrecvmsgUDP6TestBase):
    pass


class SendrecvmsgTCPTestBase(SendrecvmsgConnectedBase,
                             ConnectedStreamTestMixin, TCPTestBase):
    pass

@requireAttrs(socket.socket, "sendmsg")
@unittest.skipUnless(thread, 'Threading required for this test.')
class SendmsgTCPTest(SendmsgStreamTests, SendrecvmsgTCPTestBase):
    pass

@requireAttrs(socket.socket, "recvmsg")
@unittest.skipUnless(thread, 'Threading required for this test.')
class RecvmsgTCPTest(RecvmsgTests, RecvmsgGenericStreamTests,
                     SendrecvmsgTCPTestBase):
    pass

@requireAttrs(socket.socket, "recvmsg_into")
@unittest.skipUnless(thread, 'Threading required for this test.')
class RecvmsgIntoTCPTest(RecvmsgIntoTests, RecvmsgGenericStreamTests,
                         SendrecvmsgTCPTestBase):
    pass


class SendrecvmsgSCTPStreamTestBase(SendrecvmsgSCTPFlagsBase,
                                    SendrecvmsgConnectedBase,
                                    ConnectedStreamTestMixin, SCTPStreamBase):
    pass

@requireAttrs(socket.socket, "sendmsg")
@requireSocket("AF_INET", "SOCK_STREAM", "IPPROTO_SCTP")
@unittest.skipUnless(thread, 'Threading required for this test.')
class SendmsgSCTPStreamTest(SendmsgStreamTests, SendrecvmsgSCTPStreamTestBase):
    pass

@requireAttrs(socket.socket, "recvmsg")
@requireSocket("AF_INET", "SOCK_STREAM", "IPPROTO_SCTP")
@unittest.skipUnless(thread, 'Threading required for this test.')
class RecvmsgSCTPStreamTest(RecvmsgTests, RecvmsgGenericStreamTests,
                            SendrecvmsgSCTPStreamTestBase):
    pass

@requireAttrs(socket.socket, "recvmsg_into")
@requireSocket("AF_INET", "SOCK_STREAM", "IPPROTO_SCTP")
@unittest.skipUnless(thread, 'Threading required for this test.')
class RecvmsgIntoSCTPStreamTest(RecvmsgIntoTests, RecvmsgGenericStreamTests,
                                SendrecvmsgSCTPStreamTestBase):
    pass


class SendrecvmsgUnixStreamTestBase(SendrecvmsgConnectedBase,
                                    ConnectedStreamTestMixin, UnixStreamBase):
    pass

@requireAttrs(socket.socket, "sendmsg")
@requireAttrs(socket, "AF_UNIX")
@unittest.skipUnless(thread, 'Threading required for this test.')
class SendmsgUnixStreamTest(SendmsgStreamTests, SendrecvmsgUnixStreamTestBase):
    pass

@requireAttrs(socket.socket, "recvmsg")
@requireAttrs(socket, "AF_UNIX")
@unittest.skipUnless(thread, 'Threading required for this test.')
class RecvmsgUnixStreamTest(RecvmsgTests, RecvmsgGenericStreamTests,
                            SendrecvmsgUnixStreamTestBase):
    pass

@requireAttrs(socket.socket, "recvmsg_into")
@requireAttrs(socket, "AF_UNIX")
@unittest.skipUnless(thread, 'Threading required for this test.')
class RecvmsgIntoUnixStreamTest(RecvmsgIntoTests, RecvmsgGenericStreamTests,
                                SendrecvmsgUnixStreamTestBase):
    pass

@requireAttrs(socket.socket, "sendmsg", "recvmsg")
@requireAttrs(socket, "AF_UNIX", "SOL_SOCKET", "SCM_RIGHTS")
@unittest.skipUnless(thread, 'Threading required for this test.')
class RecvmsgSCMRightsStreamTest(SCMRightsTest, SendrecvmsgUnixStreamTestBase):
    pass

@requireAttrs(socket.socket, "sendmsg", "recvmsg_into")
@requireAttrs(socket, "AF_UNIX", "SOL_SOCKET", "SCM_RIGHTS")
@unittest.skipUnless(thread, 'Threading required for this test.')
class RecvmsgIntoSCMRightsStreamTest(RecvmsgIntoMixin, SCMRightsTest,
                                     SendrecvmsgUnixStreamTestBase):
    pass


# Test interrupting the interruptible send/receive methods with a
# signal when a timeout is set.  These tests avoid having multiple
# threads alive during the test so that the OS cannot deliver the
# signal to the wrong one.

class InterruptedTimeoutBase(unittest.TestCase):
    # Base class for interrupted send/receive tests.  Installs an
    # empty handler for SIGALRM and removes it on teardown, along with
    # any scheduled alarms.

    def setUp(self):
        super().setUp()
        orig_alrm_handler = signal.signal(signal.SIGALRM,
                                          lambda signum, frame: None)
        self.addCleanup(signal.signal, signal.SIGALRM, orig_alrm_handler)
        self.addCleanup(self.setAlarm, 0)

    # Timeout for socket operations
    timeout = 4.0

    # Provide setAlarm() method to schedule delivery of SIGALRM after
    # given number of seconds, or cancel it if zero, and an
    # appropriate time value to use.  Use setitimer() if available.
    if hasattr(signal, "setitimer"):
        alarm_time = 0.05

        def setAlarm(self, seconds):
            signal.setitimer(signal.ITIMER_REAL, seconds)
    else:
        # Old systems may deliver the alarm up to one second early
        alarm_time = 2

        def setAlarm(self, seconds):
            signal.alarm(seconds)


# Require siginterrupt() in order to ensure that system calls are
# interrupted by default.
@requireAttrs(signal, "siginterrupt")
@unittest.skipUnless(hasattr(signal, "alarm") or hasattr(signal, "setitimer"),
                     "Don't have signal.alarm or signal.setitimer")
class InterruptedRecvTimeoutTest(InterruptedTimeoutBase, UDPTestBase):
    # Test interrupting the recv*() methods with signals when a
    # timeout is set.

    def setUp(self):
        super().setUp()
        self.serv.settimeout(self.timeout)

    def checkInterruptedRecv(self, func, *args, **kwargs):
        # Check that func(*args, **kwargs) raises socket.error with an
        # errno of EINTR when interrupted by a signal.
        self.setAlarm(self.alarm_time)
        with self.assertRaises(socket.error) as cm:
            func(*args, **kwargs)
        self.assertNotIsInstance(cm.exception, socket.timeout)
        self.assertEqual(cm.exception.errno, errno.EINTR)

    def testInterruptedRecvTimeout(self):
        self.checkInterruptedRecv(self.serv.recv, 1024)

    def testInterruptedRecvIntoTimeout(self):
        self.checkInterruptedRecv(self.serv.recv_into, bytearray(1024))

    def testInterruptedRecvfromTimeout(self):
        self.checkInterruptedRecv(self.serv.recvfrom, 1024)

    def testInterruptedRecvfromIntoTimeout(self):
        self.checkInterruptedRecv(self.serv.recvfrom_into, bytearray(1024))

    @requireAttrs(socket.socket, "recvmsg")
    def testInterruptedRecvmsgTimeout(self):
        self.checkInterruptedRecv(self.serv.recvmsg, 1024)

    @requireAttrs(socket.socket, "recvmsg_into")
    def testInterruptedRecvmsgIntoTimeout(self):
        self.checkInterruptedRecv(self.serv.recvmsg_into, [bytearray(1024)])


# Require siginterrupt() in order to ensure that system calls are
# interrupted by default.
@requireAttrs(signal, "siginterrupt")
@unittest.skipUnless(hasattr(signal, "alarm") or hasattr(signal, "setitimer"),
                     "Don't have signal.alarm or signal.setitimer")
@unittest.skipUnless(thread, 'Threading required for this test.')
class InterruptedSendTimeoutTest(InterruptedTimeoutBase,
                                 ThreadSafeCleanupTestCase,
                                 SocketListeningTestMixin, TCPTestBase):
    # Test interrupting the interruptible send*() methods with signals
    # when a timeout is set.

    def setUp(self):
        super().setUp()
        self.serv_conn = self.newSocket()
        self.addCleanup(self.serv_conn.close)
        # Use a thread to complete the connection, but wait for it to
        # terminate before running the test, so that there is only one
        # thread to accept the signal.
        cli_thread = threading.Thread(target=self.doConnect)
        cli_thread.start()
        self.cli_conn, addr = self.serv.accept()
        self.addCleanup(self.cli_conn.close)
        cli_thread.join()
        self.serv_conn.settimeout(self.timeout)

    def doConnect(self):
        self.serv_conn.connect(self.serv_addr)

    def checkInterruptedSend(self, func, *args, **kwargs):
        # Check that func(*args, **kwargs), run in a loop, raises
        # socket.error with an errno of EINTR when interrupted by a
        # signal.
        with self.assertRaises(socket.error) as cm:
            while True:
                self.setAlarm(self.alarm_time)
                func(*args, **kwargs)
        self.assertNotIsInstance(cm.exception, socket.timeout)
        self.assertEqual(cm.exception.errno, errno.EINTR)

    # Issue #12958: The following tests have problems on Mac OS X
    @support.anticipate_failure(sys.platform == "darwin")
    def testInterruptedSendTimeout(self):
        self.checkInterruptedSend(self.serv_conn.send, b"a"*512)

    @support.anticipate_failure(sys.platform == "darwin")
    def testInterruptedSendtoTimeout(self):
        # Passing an actual address here as Python's wrapper for
        # sendto() doesn't allow passing a zero-length one; POSIX
        # requires that the address is ignored since the socket is
        # connection-mode, however.
        self.checkInterruptedSend(self.serv_conn.sendto, b"a"*512,
                                  self.serv_addr)

    @support.anticipate_failure(sys.platform == "darwin")
    @requireAttrs(socket.socket, "sendmsg")
    def testInterruptedSendmsgTimeout(self):
        self.checkInterruptedSend(self.serv_conn.sendmsg, [b"a"*512])


@unittest.skipUnless(thread, 'Threading required for this test.')
class TCPCloserTest(ThreadedTCPSocketTest):

    def testClose(self):
        conn, addr = self.serv.accept()
        conn.close()

        sd = self.cli
        read, write, err = select.select([sd], [], [], 1.0)
        self.assertEqual(read, [sd])
        self.assertEqual(sd.recv(1), b'')

        # Calling close() many times should be safe.
        conn.close()
        conn.close()

    def _testClose(self):
        self.cli.connect((HOST, self.port))
        time.sleep(1.0)

@unittest.skipUnless(thread, 'Threading required for this test.')
class BasicSocketPairTest(SocketPairTest):

    def __init__(self, methodName='runTest'):
        SocketPairTest.__init__(self, methodName=methodName)

    def _check_defaults(self, sock):
        self.assertIsInstance(sock, socket.socket)
        if hasattr(socket, 'AF_UNIX'):
            self.assertEqual(sock.family, socket.AF_UNIX)
        else:
            self.assertEqual(sock.family, socket.AF_INET)
        self.assertEqual(sock.type, socket.SOCK_STREAM)
        self.assertEqual(sock.proto, 0)

    def _testDefaults(self):
        self._check_defaults(self.cli)

    def testDefaults(self):
        self._check_defaults(self.serv)

    def testRecv(self):
        msg = self.serv.recv(1024)
        self.assertEqual(msg, MSG)

    def _testRecv(self):
        self.cli.send(MSG)

    def testSend(self):
        self.serv.send(MSG)

    def _testSend(self):
        msg = self.cli.recv(1024)
        self.assertEqual(msg, MSG)

@unittest.skipUnless(thread, 'Threading required for this test.')
class NonBlockingTCPTests(ThreadedTCPSocketTest):

    def __init__(self, methodName='runTest'):
        ThreadedTCPSocketTest.__init__(self, methodName=methodName)

    def testSetBlocking(self):
        # Testing whether set blocking works
        self.serv.setblocking(0)
        start = time.time()
        try:
            self.serv.accept()
        except socket.error:
            pass
        end = time.time()
        self.assertTrue((end - start) < 1.0, "Error setting non-blocking mode.")

    def _testSetBlocking(self):
        pass

    if hasattr(socket, "SOCK_NONBLOCK"):
        @support.requires_linux_version(2, 6, 28)
        def testInitNonBlocking(self):
            # reinit server socket
            self.serv.close()
            self.serv = socket.socket(socket.AF_INET, socket.SOCK_STREAM |
                                                      socket.SOCK_NONBLOCK)
            self.port = support.bind_port(self.serv)
            self.serv.listen(1)
            # actual testing
            start = time.time()
            try:
                self.serv.accept()
            except socket.error:
                pass
            end = time.time()
            self.assertTrue((end - start) < 1.0, "Error creating with non-blocking mode.")

        def _testInitNonBlocking(self):
            pass

    def testInheritFlags(self):
        # Issue #7995: when calling accept() on a listening socket with a
        # timeout, the resulting socket should not be non-blocking.
        self.serv.settimeout(10)
        try:
            conn, addr = self.serv.accept()
            message = conn.recv(len(MSG))
        finally:
            conn.close()
            self.serv.settimeout(None)

    def _testInheritFlags(self):
        time.sleep(0.1)
        self.cli.connect((HOST, self.port))
        time.sleep(0.5)
        self.cli.send(MSG)

    def testAccept(self):
        # Testing non-blocking accept
        self.serv.setblocking(0)
        try:
            conn, addr = self.serv.accept()
        except socket.error:
            pass
        else:
            self.fail("Error trying to do non-blocking accept.")
        read, write, err = select.select([self.serv], [], [])
        if self.serv in read:
            conn, addr = self.serv.accept()
            conn.close()
        else:
            self.fail("Error trying to do accept after select.")

    def _testAccept(self):
        time.sleep(0.1)
        self.cli.connect((HOST, self.port))

    def testConnect(self):
        # Testing non-blocking connect
        conn, addr = self.serv.accept()
        conn.close()

    def _testConnect(self):
        self.cli.settimeout(10)
        self.cli.connect((HOST, self.port))

    def testRecv(self):
        # Testing non-blocking recv
        conn, addr = self.serv.accept()
        conn.setblocking(0)
        try:
            msg = conn.recv(len(MSG))
        except socket.error:
            pass
        else:
            self.fail("Error trying to do non-blocking recv.")
        read, write, err = select.select([conn], [], [])
        if conn in read:
            msg = conn.recv(len(MSG))
            conn.close()
            self.assertEqual(msg, MSG)
        else:
            self.fail("Error during select call to non-blocking socket.")

    def _testRecv(self):
        self.cli.connect((HOST, self.port))
        time.sleep(0.1)
        self.cli.send(MSG)

@unittest.skipUnless(thread, 'Threading required for this test.')
class FileObjectClassTestCase(SocketConnectedTest):
    """Unit tests for the object returned by socket.makefile()

    self.read_file is the io object returned by makefile() on
    the client connection.  You can read from this file to
    get output from the server.

    self.write_file is the io object returned by makefile() on the
    server connection.  You can write to this file to send output
    to the client.
    """

    bufsize = -1 # Use default buffer size
    encoding = 'utf-8'
    errors = 'strict'
    newline = None

    read_mode = 'rb'
    read_msg = MSG
    write_mode = 'wb'
    write_msg = MSG

    def __init__(self, methodName='runTest'):
        SocketConnectedTest.__init__(self, methodName=methodName)

    def setUp(self):
        self.evt1, self.evt2, self.serv_finished, self.cli_finished = [
            threading.Event() for i in range(4)]
        SocketConnectedTest.setUp(self)
        self.read_file = self.cli_conn.makefile(
            self.read_mode, self.bufsize,
            encoding = self.encoding,
            errors = self.errors,
            newline = self.newline)

    def tearDown(self):
        self.serv_finished.set()
        self.read_file.close()
        self.assertTrue(self.read_file.closed)
        self.read_file = None
        SocketConnectedTest.tearDown(self)

    def clientSetUp(self):
        SocketConnectedTest.clientSetUp(self)
        self.write_file = self.serv_conn.makefile(
            self.write_mode, self.bufsize,
            encoding = self.encoding,
            errors = self.errors,
            newline = self.newline)

    def clientTearDown(self):
        self.cli_finished.set()
        self.write_file.close()
        self.assertTrue(self.write_file.closed)
        self.write_file = None
        SocketConnectedTest.clientTearDown(self)

    def testReadAfterTimeout(self):
        # Issue #7322: A file object must disallow further reads
        # after a timeout has occurred.
        self.cli_conn.settimeout(1)
        self.read_file.read(3)
        # First read raises a timeout
        self.assertRaises(socket.timeout, self.read_file.read, 1)
        # Second read is disallowed
        with self.assertRaises(IOError) as ctx:
            self.read_file.read(1)
        self.assertIn("cannot read from timed out object", str(ctx.exception))

    def _testReadAfterTimeout(self):
        self.write_file.write(self.write_msg[0:3])
        self.write_file.flush()
        self.serv_finished.wait()

    def testSmallRead(self):
        # Performing small file read test
        first_seg = self.read_file.read(len(self.read_msg)-3)
        second_seg = self.read_file.read(3)
        msg = first_seg + second_seg
        self.assertEqual(msg, self.read_msg)

    def _testSmallRead(self):
        self.write_file.write(self.write_msg)
        self.write_file.flush()

    def testFullRead(self):
        # read until EOF
        msg = self.read_file.read()
        self.assertEqual(msg, self.read_msg)

    def _testFullRead(self):
        self.write_file.write(self.write_msg)
        self.write_file.close()

    def testUnbufferedRead(self):
        # Performing unbuffered file read test
        buf = type(self.read_msg)()
        while 1:
            char = self.read_file.read(1)
            if not char:
                break
            buf += char
        self.assertEqual(buf, self.read_msg)

    def _testUnbufferedRead(self):
        self.write_file.write(self.write_msg)
        self.write_file.flush()

    def testReadline(self):
        # Performing file readline test
        line = self.read_file.readline()
        self.assertEqual(line, self.read_msg)

    def _testReadline(self):
        self.write_file.write(self.write_msg)
        self.write_file.flush()

    def testCloseAfterMakefile(self):
        # The file returned by makefile should keep the socket open.
        self.cli_conn.close()
        # read until EOF
        msg = self.read_file.read()
        self.assertEqual(msg, self.read_msg)

    def _testCloseAfterMakefile(self):
        self.write_file.write(self.write_msg)
        self.write_file.flush()

    def testMakefileAfterMakefileClose(self):
        self.read_file.close()
        msg = self.cli_conn.recv(len(MSG))
        if isinstance(self.read_msg, str):
            msg = msg.decode()
        self.assertEqual(msg, self.read_msg)

    def _testMakefileAfterMakefileClose(self):
        self.write_file.write(self.write_msg)
        self.write_file.flush()

    def testClosedAttr(self):
        self.assertTrue(not self.read_file.closed)

    def _testClosedAttr(self):
        self.assertTrue(not self.write_file.closed)

    def testAttributes(self):
        self.assertEqual(self.read_file.mode, self.read_mode)
        self.assertEqual(self.read_file.name, self.cli_conn.fileno())

    def _testAttributes(self):
        self.assertEqual(self.write_file.mode, self.write_mode)
        self.assertEqual(self.write_file.name, self.serv_conn.fileno())

    def testRealClose(self):
        self.read_file.close()
        self.assertRaises(ValueError, self.read_file.fileno)
        self.cli_conn.close()
        self.assertRaises(socket.error, self.cli_conn.getsockname)

    def _testRealClose(self):
        pass


class FileObjectInterruptedTestCase(unittest.TestCase):
    """Test that the file object correctly handles EINTR internally."""

    class MockSocket(object):
        def __init__(self, recv_funcs=()):
            # A generator that returns callables that we'll call for each
            # call to recv().
            self._recv_step = iter(recv_funcs)

        def recv_into(self, buffer):
            data = next(self._recv_step)()
            assert len(buffer) >= len(data)
            buffer[:len(data)] = data
            return len(data)

        def _decref_socketios(self):
            pass

        def _textiowrap_for_test(self, buffering=-1):
            raw = socket.SocketIO(self, "r")
            if buffering < 0:
                buffering = io.DEFAULT_BUFFER_SIZE
            if buffering == 0:
                return raw
            buffer = io.BufferedReader(raw, buffering)
            text = io.TextIOWrapper(buffer, None, None)
            text.mode = "rb"
            return text

    @staticmethod
    def _raise_eintr():
        raise socket.error(errno.EINTR, "interrupted")

    def _textiowrap_mock_socket(self, mock, buffering=-1):
        raw = socket.SocketIO(mock, "r")
        if buffering < 0:
            buffering = io.DEFAULT_BUFFER_SIZE
        if buffering == 0:
            return raw
        buffer = io.BufferedReader(raw, buffering)
        text = io.TextIOWrapper(buffer, None, None)
        text.mode = "rb"
        return text

    def _test_readline(self, size=-1, buffering=-1):
        mock_sock = self.MockSocket(recv_funcs=[
                lambda : b"This is the first line\nAnd the sec",
                self._raise_eintr,
                lambda : b"ond line is here\n",
                lambda : b"",
                lambda : b"",  # XXX(gps): io library does an extra EOF read
            ])
        fo = mock_sock._textiowrap_for_test(buffering=buffering)
        self.assertEqual(fo.readline(size), "This is the first line\n")
        self.assertEqual(fo.readline(size), "And the second line is here\n")

    def _test_read(self, size=-1, buffering=-1):
        mock_sock = self.MockSocket(recv_funcs=[
                lambda : b"This is the first line\nAnd the sec",
                self._raise_eintr,
                lambda : b"ond line is here\n",
                lambda : b"",
                lambda : b"",  # XXX(gps): io library does an extra EOF read
            ])
        expecting = (b"This is the first line\n"
                     b"And the second line is here\n")
        fo = mock_sock._textiowrap_for_test(buffering=buffering)
        if buffering == 0:
            data = b''
        else:
            data = ''
            expecting = expecting.decode('utf-8')
        while len(data) != len(expecting):
            part = fo.read(size)
            if not part:
                break
            data += part
        self.assertEqual(data, expecting)

    def test_default(self):
        self._test_readline()
        self._test_readline(size=100)
        self._test_read()
        self._test_read(size=100)

    def test_with_1k_buffer(self):
        self._test_readline(buffering=1024)
        self._test_readline(size=100, buffering=1024)
        self._test_read(buffering=1024)
        self._test_read(size=100, buffering=1024)

    def _test_readline_no_buffer(self, size=-1):
        mock_sock = self.MockSocket(recv_funcs=[
                lambda : b"a",
                lambda : b"\n",
                lambda : b"B",
                self._raise_eintr,
                lambda : b"b",
                lambda : b"",
            ])
        fo = mock_sock._textiowrap_for_test(buffering=0)
        self.assertEqual(fo.readline(size), b"a\n")
        self.assertEqual(fo.readline(size), b"Bb")

    def test_no_buffer(self):
        self._test_readline_no_buffer()
        self._test_readline_no_buffer(size=4)
        self._test_read(buffering=0)
        self._test_read(size=100, buffering=0)


class UnbufferedFileObjectClassTestCase(FileObjectClassTestCase):

    """Repeat the tests from FileObjectClassTestCase with bufsize==0.

    In this case (and in this case only), it should be possible to
    create a file object, read a line from it, create another file
    object, read another line from it, without loss of data in the
    first file object's buffer.  Note that http.client relies on this
    when reading multiple requests from the same socket."""

    bufsize = 0 # Use unbuffered mode

    def testUnbufferedReadline(self):
        # Read a line, create a new file object, read another line with it
        line = self.read_file.readline() # first line
        self.assertEqual(line, b"A. " + self.write_msg) # first line
        self.read_file = self.cli_conn.makefile('rb', 0)
        line = self.read_file.readline() # second line
        self.assertEqual(line, b"B. " + self.write_msg) # second line

    def _testUnbufferedReadline(self):
        self.write_file.write(b"A. " + self.write_msg)
        self.write_file.write(b"B. " + self.write_msg)
        self.write_file.flush()

    def testMakefileClose(self):
        # The file returned by makefile should keep the socket open...
        self.cli_conn.close()
        msg = self.cli_conn.recv(1024)
        self.assertEqual(msg, self.read_msg)
        # ...until the file is itself closed
        self.read_file.close()
        self.assertRaises(socket.error, self.cli_conn.recv, 1024)

    def _testMakefileClose(self):
        self.write_file.write(self.write_msg)
        self.write_file.flush()

    def testMakefileCloseSocketDestroy(self):
        refcount_before = sys.getrefcount(self.cli_conn)
        self.read_file.close()
        refcount_after = sys.getrefcount(self.cli_conn)
        self.assertEqual(refcount_before - 1, refcount_after)

    def _testMakefileCloseSocketDestroy(self):
        pass

    # Non-blocking ops
    # NOTE: to set `read_file` as non-blocking, we must call
    # `cli_conn.setblocking` and vice-versa (see setUp / clientSetUp).

    def testSmallReadNonBlocking(self):
        self.cli_conn.setblocking(False)
        self.assertEqual(self.read_file.readinto(bytearray(10)), None)
        self.assertEqual(self.read_file.read(len(self.read_msg) - 3), None)
        self.evt1.set()
        self.evt2.wait(1.0)
        first_seg = self.read_file.read(len(self.read_msg) - 3)
        if first_seg is None:
            # Data not arrived (can happen under Windows), wait a bit
            time.sleep(0.5)
            first_seg = self.read_file.read(len(self.read_msg) - 3)
        buf = bytearray(10)
        n = self.read_file.readinto(buf)
        self.assertEqual(n, 3)
        msg = first_seg + buf[:n]
        self.assertEqual(msg, self.read_msg)
        self.assertEqual(self.read_file.readinto(bytearray(16)), None)
        self.assertEqual(self.read_file.read(1), None)

    def _testSmallReadNonBlocking(self):
        self.evt1.wait(1.0)
        self.write_file.write(self.write_msg)
        self.write_file.flush()
        self.evt2.set()
        # Avoid cloding the socket before the server test has finished,
        # otherwise system recv() will return 0 instead of EWOULDBLOCK.
        self.serv_finished.wait(5.0)

    def testWriteNonBlocking(self):
        self.cli_finished.wait(5.0)
        # The client thread can't skip directly - the SkipTest exception
        # would appear as a failure.
        if self.serv_skipped:
            self.skipTest(self.serv_skipped)

    def _testWriteNonBlocking(self):
        self.serv_skipped = None
        self.serv_conn.setblocking(False)
        # Try to saturate the socket buffer pipe with repeated large writes.
        BIG = b"x" * (1024 ** 2)
        LIMIT = 10
        # The first write() succeeds since a chunk of data can be buffered
        n = self.write_file.write(BIG)
        self.assertGreater(n, 0)
        for i in range(LIMIT):
            n = self.write_file.write(BIG)
            if n is None:
                # Succeeded
                break
            self.assertGreater(n, 0)
        else:
            # Let us know that this test didn't manage to establish
            # the expected conditions. This is not a failure in itself but,
            # if it happens repeatedly, the test should be fixed.
            self.serv_skipped = "failed to saturate the socket buffer"


class LineBufferedFileObjectClassTestCase(FileObjectClassTestCase):

    bufsize = 1 # Default-buffered for reading; line-buffered for writing


class SmallBufferedFileObjectClassTestCase(FileObjectClassTestCase):

    bufsize = 2 # Exercise the buffering code


class UnicodeReadFileObjectClassTestCase(FileObjectClassTestCase):
    """Tests for socket.makefile() in text mode (rather than binary)"""

    read_mode = 'r'
    read_msg = MSG.decode('utf-8')
    write_mode = 'wb'
    write_msg = MSG
    newline = ''


class UnicodeWriteFileObjectClassTestCase(FileObjectClassTestCase):
    """Tests for socket.makefile() in text mode (rather than binary)"""

    read_mode = 'rb'
    read_msg = MSG
    write_mode = 'w'
    write_msg = MSG.decode('utf-8')
    newline = ''


class UnicodeReadWriteFileObjectClassTestCase(FileObjectClassTestCase):
    """Tests for socket.makefile() in text mode (rather than binary)"""

    read_mode = 'r'
    read_msg = MSG.decode('utf-8')
    write_mode = 'w'
    write_msg = MSG.decode('utf-8')
    newline = ''


class NetworkConnectionTest(object):
    """Prove network connection."""

    def clientSetUp(self):
        # We're inherited below by BasicTCPTest2, which also inherits
        # BasicTCPTest, which defines self.port referenced below.
        self.cli = socket.create_connection((HOST, self.port))
        self.serv_conn = self.cli

class BasicTCPTest2(NetworkConnectionTest, BasicTCPTest):
    """Tests that NetworkConnection does not break existing TCP functionality.
    """

class NetworkConnectionNoServer(unittest.TestCase):

    class MockSocket(socket.socket):
        def connect(self, *args):
            raise socket.timeout('timed out')

    @contextlib.contextmanager
    def mocked_socket_module(self):
        """Return a socket which times out on connect"""
        old_socket = socket.socket
        socket.socket = self.MockSocket
        try:
            yield
        finally:
            socket.socket = old_socket

    def test_connect(self):
        port = support.find_unused_port()
        cli = socket.socket(socket.AF_INET, socket.SOCK_STREAM)
        self.addCleanup(cli.close)
        with self.assertRaises(socket.error) as cm:
            cli.connect((HOST, port))
        self.assertEqual(cm.exception.errno, errno.ECONNREFUSED)

    def test_create_connection(self):
        # Issue #9792: errors raised by create_connection() should have
        # a proper errno attribute.
        port = support.find_unused_port()
        with self.assertRaises(socket.error) as cm:
            socket.create_connection((HOST, port))
        self.assertEqual(cm.exception.errno, errno.ECONNREFUSED)

    def test_create_connection_timeout(self):
        # Issue #9792: create_connection() should not recast timeout errors
        # as generic socket errors.
        with self.mocked_socket_module():
            with self.assertRaises(socket.timeout):
                socket.create_connection((HOST, 1234))


@unittest.skipUnless(thread, 'Threading required for this test.')
class NetworkConnectionAttributesTest(SocketTCPTest, ThreadableTest):

    def __init__(self, methodName='runTest'):
        SocketTCPTest.__init__(self, methodName=methodName)
        ThreadableTest.__init__(self)

    def clientSetUp(self):
        self.source_port = support.find_unused_port()

    def clientTearDown(self):
        self.cli.close()
        self.cli = None
        ThreadableTest.clientTearDown(self)

    def _justAccept(self):
        conn, addr = self.serv.accept()
        conn.close()

    testFamily = _justAccept
    def _testFamily(self):
        self.cli = socket.create_connection((HOST, self.port), timeout=30)
        self.addCleanup(self.cli.close)
        self.assertEqual(self.cli.family, 2)

    testSourceAddress = _justAccept
    def _testSourceAddress(self):
        self.cli = socket.create_connection((HOST, self.port), timeout=30,
                source_address=('', self.source_port))
        self.addCleanup(self.cli.close)
        self.assertEqual(self.cli.getsockname()[1], self.source_port)
        # The port number being used is sufficient to show that the bind()
        # call happened.

    testTimeoutDefault = _justAccept
    def _testTimeoutDefault(self):
        # passing no explicit timeout uses socket's global default
        self.assertTrue(socket.getdefaulttimeout() is None)
        socket.setdefaulttimeout(42)
        try:
            self.cli = socket.create_connection((HOST, self.port))
            self.addCleanup(self.cli.close)
        finally:
            socket.setdefaulttimeout(None)
        self.assertEqual(self.cli.gettimeout(), 42)

    testTimeoutNone = _justAccept
    def _testTimeoutNone(self):
        # None timeout means the same as sock.settimeout(None)
        self.assertTrue(socket.getdefaulttimeout() is None)
        socket.setdefaulttimeout(30)
        try:
            self.cli = socket.create_connection((HOST, self.port), timeout=None)
            self.addCleanup(self.cli.close)
        finally:
            socket.setdefaulttimeout(None)
        self.assertEqual(self.cli.gettimeout(), None)

    testTimeoutValueNamed = _justAccept
    def _testTimeoutValueNamed(self):
        self.cli = socket.create_connection((HOST, self.port), timeout=30)
        self.assertEqual(self.cli.gettimeout(), 30)

    testTimeoutValueNonamed = _justAccept
    def _testTimeoutValueNonamed(self):
        self.cli = socket.create_connection((HOST, self.port), 30)
        self.addCleanup(self.cli.close)
        self.assertEqual(self.cli.gettimeout(), 30)

@unittest.skipUnless(thread, 'Threading required for this test.')
class NetworkConnectionBehaviourTest(SocketTCPTest, ThreadableTest):

    def __init__(self, methodName='runTest'):
        SocketTCPTest.__init__(self, methodName=methodName)
        ThreadableTest.__init__(self)

    def clientSetUp(self):
        pass

    def clientTearDown(self):
        self.cli.close()
        self.cli = None
        ThreadableTest.clientTearDown(self)

    def testInsideTimeout(self):
        conn, addr = self.serv.accept()
        self.addCleanup(conn.close)
        time.sleep(3)
        conn.send(b"done!")
    testOutsideTimeout = testInsideTimeout

    def _testInsideTimeout(self):
        self.cli = sock = socket.create_connection((HOST, self.port))
        data = sock.recv(5)
        self.assertEqual(data, b"done!")

    def _testOutsideTimeout(self):
        self.cli = sock = socket.create_connection((HOST, self.port), timeout=1)
        self.assertRaises(socket.timeout, lambda: sock.recv(5))


class TCPTimeoutTest(SocketTCPTest):

    def testTCPTimeout(self):
        def raise_timeout(*args, **kwargs):
            self.serv.settimeout(1.0)
            self.serv.accept()
        self.assertRaises(socket.timeout, raise_timeout,
                              "Error generating a timeout exception (TCP)")

    def testTimeoutZero(self):
        ok = False
        try:
            self.serv.settimeout(0.0)
            foo = self.serv.accept()
        except socket.timeout:
            self.fail("caught timeout instead of error (TCP)")
        except socket.error:
            ok = True
        except:
            self.fail("caught unexpected exception (TCP)")
        if not ok:
            self.fail("accept() returned success when we did not expect it")

    def testInterruptedTimeout(self):
        # XXX I don't know how to do this test on MSWindows or any other
        # plaform that doesn't support signal.alarm() or os.kill(), though
        # the bug should have existed on all platforms.
        if not hasattr(signal, "alarm"):
            return                  # can only test on *nix
        self.serv.settimeout(5.0)   # must be longer than alarm
        class Alarm(Exception):
            pass
        def alarm_handler(signal, frame):
            raise Alarm
        old_alarm = signal.signal(signal.SIGALRM, alarm_handler)
        try:
            signal.alarm(2)    # POSIX allows alarm to be up to 1 second early
            try:
                foo = self.serv.accept()
            except socket.timeout:
                self.fail("caught timeout instead of Alarm")
            except Alarm:
                pass
            except:
                self.fail("caught other exception instead of Alarm:"
                          " %s(%s):\n%s" %
                          (sys.exc_info()[:2] + (traceback.format_exc(),)))
            else:
                self.fail("nothing caught")
            finally:
                signal.alarm(0)         # shut off alarm
        except Alarm:
            self.fail("got Alarm in wrong place")
        finally:
            # no alarm can be pending.  Safe to restore old handler.
            signal.signal(signal.SIGALRM, old_alarm)

class UDPTimeoutTest(SocketUDPTest):

    def testUDPTimeout(self):
        def raise_timeout(*args, **kwargs):
            self.serv.settimeout(1.0)
            self.serv.recv(1024)
        self.assertRaises(socket.timeout, raise_timeout,
                              "Error generating a timeout exception (UDP)")

    def testTimeoutZero(self):
        ok = False
        try:
            self.serv.settimeout(0.0)
            foo = self.serv.recv(1024)
        except socket.timeout:
            self.fail("caught timeout instead of error (UDP)")
        except socket.error:
            ok = True
        except:
            self.fail("caught unexpected exception (UDP)")
        if not ok:
            self.fail("recv() returned success when we did not expect it")

class TestExceptions(unittest.TestCase):

    def testExceptionTree(self):
        self.assertTrue(issubclass(socket.error, Exception))
        self.assertTrue(issubclass(socket.herror, socket.error))
        self.assertTrue(issubclass(socket.gaierror, socket.error))
        self.assertTrue(issubclass(socket.timeout, socket.error))

class TestLinuxAbstractNamespace(unittest.TestCase):

    UNIX_PATH_MAX = 108

    def testLinuxAbstractNamespace(self):
        address = b"\x00python-test-hello\x00\xff"
        with socket.socket(socket.AF_UNIX, socket.SOCK_STREAM) as s1:
            s1.bind(address)
            s1.listen(1)
            with socket.socket(socket.AF_UNIX, socket.SOCK_STREAM) as s2:
                s2.connect(s1.getsockname())
                with s1.accept()[0] as s3:
                    self.assertEqual(s1.getsockname(), address)
                    self.assertEqual(s2.getpeername(), address)

    def testMaxName(self):
        address = b"\x00" + b"h" * (self.UNIX_PATH_MAX - 1)
        with socket.socket(socket.AF_UNIX, socket.SOCK_STREAM) as s:
            s.bind(address)
            self.assertEqual(s.getsockname(), address)

    def testNameOverflow(self):
        address = "\x00" + "h" * self.UNIX_PATH_MAX
        with socket.socket(socket.AF_UNIX, socket.SOCK_STREAM) as s:
            self.assertRaises(socket.error, s.bind, address)

    def testStrName(self):
        # Check that an abstract name can be passed as a string.
        s = socket.socket(socket.AF_UNIX, socket.SOCK_STREAM)
        try:
            s.bind("\x00python\x00test\x00")
            self.assertEqual(s.getsockname(), b"\x00python\x00test\x00")
        finally:
            s.close()

class TestUnixDomain(unittest.TestCase):

    def setUp(self):
        self.sock = socket.socket(socket.AF_UNIX, socket.SOCK_STREAM)

    def tearDown(self):
        self.sock.close()

    def encoded(self, path):
        # Return the given path encoded in the file system encoding,
        # or skip the test if this is not possible.
        try:
            return os.fsencode(path)
        except UnicodeEncodeError:
            self.skipTest(
                "Pathname {0!a} cannot be represented in file "
                "system encoding {1!r}".format(
                    path, sys.getfilesystemencoding()))

    def bind(self, sock, path):
        # Bind the socket
        try:
            sock.bind(path)
        except OSError as e:
            if str(e) == "AF_UNIX path too long":
                self.skipTest(
                    "Pathname {0!a} is too long to serve as a AF_UNIX path"
                    .format(path))
            else:
                raise

    def testStrAddr(self):
        # Test binding to and retrieving a normal string pathname.
        path = os.path.abspath(support.TESTFN)
        self.bind(self.sock, path)
        self.addCleanup(support.unlink, path)
        self.assertEqual(self.sock.getsockname(), path)

    def testBytesAddr(self):
        # Test binding to a bytes pathname.
        path = os.path.abspath(support.TESTFN)
        self.bind(self.sock, self.encoded(path))
        self.addCleanup(support.unlink, path)
        self.assertEqual(self.sock.getsockname(), path)

    def testSurrogateescapeBind(self):
        # Test binding to a valid non-ASCII pathname, with the
        # non-ASCII bytes supplied using surrogateescape encoding.
        path = os.path.abspath(support.TESTFN_UNICODE)
        b = self.encoded(path)
        self.bind(self.sock, b.decode("ascii", "surrogateescape"))
        self.addCleanup(support.unlink, path)
        self.assertEqual(self.sock.getsockname(), path)

    def testUnencodableAddr(self):
        # Test binding to a pathname that cannot be encoded in the
        # file system encoding.
        if support.TESTFN_UNENCODABLE is None:
            self.skipTest("No unencodable filename available")
        path = os.path.abspath(support.TESTFN_UNENCODABLE)
        self.bind(self.sock, path)
        self.addCleanup(support.unlink, path)
        self.assertEqual(self.sock.getsockname(), path)

@unittest.skipUnless(thread, 'Threading required for this test.')
class BufferIOTest(SocketConnectedTest):
    """
    Test the buffer versions of socket.recv() and socket.send().
    """
    def __init__(self, methodName='runTest'):
        SocketConnectedTest.__init__(self, methodName=methodName)

    def testRecvIntoArray(self):
        buf = bytearray(1024)
        nbytes = self.cli_conn.recv_into(buf)
        self.assertEqual(nbytes, len(MSG))
        msg = buf[:len(MSG)]
        self.assertEqual(msg, MSG)

    def _testRecvIntoArray(self):
        buf = bytes(MSG)
        self.serv_conn.send(buf)

    def testRecvIntoBytearray(self):
        buf = bytearray(1024)
        nbytes = self.cli_conn.recv_into(buf)
        self.assertEqual(nbytes, len(MSG))
        msg = buf[:len(MSG)]
        self.assertEqual(msg, MSG)

    _testRecvIntoBytearray = _testRecvIntoArray

    def testRecvIntoMemoryview(self):
        buf = bytearray(1024)
        nbytes = self.cli_conn.recv_into(memoryview(buf))
        self.assertEqual(nbytes, len(MSG))
        msg = buf[:len(MSG)]
        self.assertEqual(msg, MSG)

    _testRecvIntoMemoryview = _testRecvIntoArray

    def testRecvFromIntoArray(self):
        buf = bytearray(1024)
        nbytes, addr = self.cli_conn.recvfrom_into(buf)
        self.assertEqual(nbytes, len(MSG))
        msg = buf[:len(MSG)]
        self.assertEqual(msg, MSG)

    def _testRecvFromIntoArray(self):
        buf = bytes(MSG)
        self.serv_conn.send(buf)

    def testRecvFromIntoBytearray(self):
        buf = bytearray(1024)
        nbytes, addr = self.cli_conn.recvfrom_into(buf)
        self.assertEqual(nbytes, len(MSG))
        msg = buf[:len(MSG)]
        self.assertEqual(msg, MSG)

    _testRecvFromIntoBytearray = _testRecvFromIntoArray

    def testRecvFromIntoMemoryview(self):
        buf = bytearray(1024)
        nbytes, addr = self.cli_conn.recvfrom_into(memoryview(buf))
        self.assertEqual(nbytes, len(MSG))
        msg = buf[:len(MSG)]
        self.assertEqual(msg, MSG)

    _testRecvFromIntoMemoryview = _testRecvFromIntoArray


TIPC_STYPE = 2000
TIPC_LOWER = 200
TIPC_UPPER = 210

def isTipcAvailable():
    """Check if the TIPC module is loaded

    The TIPC module is not loaded automatically on Ubuntu and probably
    other Linux distros.
    """
    if not hasattr(socket, "AF_TIPC"):
        return False
    if not os.path.isfile("/proc/modules"):
        return False
    with open("/proc/modules") as f:
        for line in f:
            if line.startswith("tipc "):
                return True
    if support.verbose:
        print("TIPC module is not loaded, please 'sudo modprobe tipc'")
    return False

class TIPCTest(unittest.TestCase):
    def testRDM(self):
        srv = socket.socket(socket.AF_TIPC, socket.SOCK_RDM)
        cli = socket.socket(socket.AF_TIPC, socket.SOCK_RDM)
        self.addCleanup(srv.close)
        self.addCleanup(cli.close)

        srv.setsockopt(socket.SOL_SOCKET, socket.SO_REUSEADDR, 1)
        srvaddr = (socket.TIPC_ADDR_NAMESEQ, TIPC_STYPE,
                TIPC_LOWER, TIPC_UPPER)
        srv.bind(srvaddr)

        sendaddr = (socket.TIPC_ADDR_NAME, TIPC_STYPE,
                TIPC_LOWER + int((TIPC_UPPER - TIPC_LOWER) / 2), 0)
        cli.sendto(MSG, sendaddr)

        msg, recvaddr = srv.recvfrom(1024)

        self.assertEqual(cli.getsockname(), recvaddr)
        self.assertEqual(msg, MSG)


class TIPCThreadableTest(unittest.TestCase, ThreadableTest):
    def __init__(self, methodName = 'runTest'):
        unittest.TestCase.__init__(self, methodName = methodName)
        ThreadableTest.__init__(self)

    def setUp(self):
        self.srv = socket.socket(socket.AF_TIPC, socket.SOCK_STREAM)
        self.addCleanup(self.srv.close)
        self.srv.setsockopt(socket.SOL_SOCKET, socket.SO_REUSEADDR, 1)
        srvaddr = (socket.TIPC_ADDR_NAMESEQ, TIPC_STYPE,
                TIPC_LOWER, TIPC_UPPER)
        self.srv.bind(srvaddr)
        self.srv.listen(5)
        self.serverExplicitReady()
        self.conn, self.connaddr = self.srv.accept()
        self.addCleanup(self.conn.close)

    def clientSetUp(self):
        # The is a hittable race between serverExplicitReady() and the
        # accept() call; sleep a little while to avoid it, otherwise
        # we could get an exception
        time.sleep(0.1)
        self.cli = socket.socket(socket.AF_TIPC, socket.SOCK_STREAM)
        self.addCleanup(self.cli.close)
        addr = (socket.TIPC_ADDR_NAME, TIPC_STYPE,
                TIPC_LOWER + int((TIPC_UPPER - TIPC_LOWER) / 2), 0)
        self.cli.connect(addr)
        self.cliaddr = self.cli.getsockname()

    def testStream(self):
        msg = self.conn.recv(1024)
        self.assertEqual(msg, MSG)
        self.assertEqual(self.cliaddr, self.connaddr)

    def _testStream(self):
        self.cli.send(MSG)
        self.cli.close()


@unittest.skipUnless(thread, 'Threading required for this test.')
class ContextManagersTest(ThreadedTCPSocketTest):

    def _testSocketClass(self):
        # base test
        with socket.socket() as sock:
            self.assertFalse(sock._closed)
        self.assertTrue(sock._closed)
        # close inside with block
        with socket.socket() as sock:
            sock.close()
        self.assertTrue(sock._closed)
        # exception inside with block
        with socket.socket() as sock:
            self.assertRaises(socket.error, sock.sendall, b'foo')
        self.assertTrue(sock._closed)

    def testCreateConnectionBase(self):
        conn, addr = self.serv.accept()
        self.addCleanup(conn.close)
        data = conn.recv(1024)
        conn.sendall(data)

    def _testCreateConnectionBase(self):
        address = self.serv.getsockname()
        with socket.create_connection(address) as sock:
            self.assertFalse(sock._closed)
            sock.sendall(b'foo')
            self.assertEqual(sock.recv(1024), b'foo')
        self.assertTrue(sock._closed)

    def testCreateConnectionClose(self):
        conn, addr = self.serv.accept()
        self.addCleanup(conn.close)
        data = conn.recv(1024)
        conn.sendall(data)

    def _testCreateConnectionClose(self):
        address = self.serv.getsockname()
        with socket.create_connection(address) as sock:
            sock.close()
        self.assertTrue(sock._closed)
        self.assertRaises(socket.error, sock.sendall, b'foo')


@unittest.skipUnless(hasattr(socket, "SOCK_CLOEXEC"),
                     "SOCK_CLOEXEC not defined")
@unittest.skipUnless(fcntl, "module fcntl not available")
class CloexecConstantTest(unittest.TestCase):
    @support.requires_linux_version(2, 6, 28)
    def test_SOCK_CLOEXEC(self):
        with socket.socket(socket.AF_INET,
                           socket.SOCK_STREAM | socket.SOCK_CLOEXEC) as s:
            self.assertTrue(s.type & socket.SOCK_CLOEXEC)
            self.assertTrue(fcntl.fcntl(s, fcntl.F_GETFD) & fcntl.FD_CLOEXEC)


@unittest.skipUnless(hasattr(socket, "SOCK_NONBLOCK"),
                     "SOCK_NONBLOCK not defined")
class NonblockConstantTest(unittest.TestCase):
    def checkNonblock(self, s, nonblock=True, timeout=0.0):
        if nonblock:
            self.assertTrue(s.type & socket.SOCK_NONBLOCK)
            self.assertEqual(s.gettimeout(), timeout)
        else:
            self.assertFalse(s.type & socket.SOCK_NONBLOCK)
            self.assertEqual(s.gettimeout(), None)

    @support.requires_linux_version(2, 6, 28)
    def test_SOCK_NONBLOCK(self):
        # a lot of it seems silly and redundant, but I wanted to test that
        # changing back and forth worked ok
        with socket.socket(socket.AF_INET,
                           socket.SOCK_STREAM | socket.SOCK_NONBLOCK) as s:
            self.checkNonblock(s)
            s.setblocking(1)
            self.checkNonblock(s, False)
            s.setblocking(0)
            self.checkNonblock(s)
            s.settimeout(None)
            self.checkNonblock(s, False)
            s.settimeout(2.0)
            self.checkNonblock(s, timeout=2.0)
            s.setblocking(1)
            self.checkNonblock(s, False)
        # defaulttimeout
        t = socket.getdefaulttimeout()
        socket.setdefaulttimeout(0.0)
        with socket.socket() as s:
            self.checkNonblock(s)
        socket.setdefaulttimeout(None)
        with socket.socket() as s:
            self.checkNonblock(s, False)
        socket.setdefaulttimeout(2.0)
        with socket.socket() as s:
            self.checkNonblock(s, timeout=2.0)
        socket.setdefaulttimeout(None)
        with socket.socket() as s:
            self.checkNonblock(s, False)
        socket.setdefaulttimeout(t)


@unittest.skipUnless(os.name == "nt", "Windows specific")
@unittest.skipUnless(multiprocessing, "need multiprocessing")
class TestSocketSharing(SocketTCPTest):
    # This must be classmethod and not staticmethod or multiprocessing
    # won't be able to bootstrap it.
    @classmethod
    def remoteProcessServer(cls, q):
        # Recreate socket from shared data
        sdata = q.get()
        message = q.get()

        s = socket.fromshare(sdata)
        s2, c = s.accept()

        # Send the message
        s2.sendall(message)
        s2.close()
        s.close()

    def testShare(self):
        # Transfer the listening server socket to another process
        # and service it from there.

        # Create process:
        q = multiprocessing.Queue()
        p = multiprocessing.Process(target=self.remoteProcessServer, args=(q,))
        p.start()

        # Get the shared socket data
        data = self.serv.share(p.pid)

        # Pass the shared socket to the other process
        addr = self.serv.getsockname()
        self.serv.close()
        q.put(data)

        # The data that the server will send us
        message = b"slapmahfro"
        q.put(message)

        # Connect
        s = socket.create_connection(addr)
        #  listen for the data
        m = []
        while True:
            data = s.recv(100)
            if not data:
                break
            m.append(data)
        s.close()
        received = b"".join(m)
        self.assertEqual(received, message)
        p.join()

    def testShareLength(self):
        data = self.serv.share(os.getpid())
        self.assertRaises(ValueError, socket.fromshare, data[:-1])
        self.assertRaises(ValueError, socket.fromshare, data+b"foo")

    def compareSockets(self, org, other):
        # socket sharing is expected to work only for blocking socket
        # since the internal python timout value isn't transfered.
        self.assertEqual(org.gettimeout(), None)
        self.assertEqual(org.gettimeout(), other.gettimeout())

        self.assertEqual(org.family, other.family)
        self.assertEqual(org.type, other.type)
        # If the user specified "0" for proto, then
        # internally windows will have picked the correct value.
        # Python introspection on the socket however will still return
        # 0.  For the shared socket, the python value is recreated
        # from the actual value, so it may not compare correctly.
        if org.proto != 0:
            self.assertEqual(org.proto, other.proto)

    def testShareLocal(self):
        data = self.serv.share(os.getpid())
        s = socket.fromshare(data)
        try:
            self.compareSockets(self.serv, s)
        finally:
            s.close()

    def testTypes(self):
        families = [socket.AF_INET, socket.AF_INET6]
        types = [socket.SOCK_STREAM, socket.SOCK_DGRAM]
        for f in families:
            for t in types:
                try:
                    source = socket.socket(f, t)
                except OSError:
                    continue # This combination is not supported
                try:
                    data = source.share(os.getpid())
                    shared = socket.fromshare(data)
                    try:
                        self.compareSockets(source, shared)
                    finally:
                        shared.close()
                finally:
                    source.close()


def test_main():
    tests = [GeneralModuleTests, BasicTCPTest, TCPCloserTest, TCPTimeoutTest,
             TestExceptions, BufferIOTest, BasicTCPTest2, BasicUDPTest, UDPTimeoutTest ]

    tests.extend([
        NonBlockingTCPTests,
        FileObjectClassTestCase,
        FileObjectInterruptedTestCase,
        UnbufferedFileObjectClassTestCase,
        LineBufferedFileObjectClassTestCase,
        SmallBufferedFileObjectClassTestCase,
        UnicodeReadFileObjectClassTestCase,
        UnicodeWriteFileObjectClassTestCase,
        UnicodeReadWriteFileObjectClassTestCase,
        NetworkConnectionNoServer,
        NetworkConnectionAttributesTest,
        NetworkConnectionBehaviourTest,
        ContextManagersTest,
        CloexecConstantTest,
        NonblockConstantTest
    ])
    if hasattr(socket, "socketpair"):
        tests.append(BasicSocketPairTest)
    if hasattr(socket, "AF_UNIX"):
        tests.append(TestUnixDomain)
    if sys.platform == 'linux':
        tests.append(TestLinuxAbstractNamespace)
    if isTipcAvailable():
        tests.append(TIPCTest)
        tests.append(TIPCThreadableTest)
    tests.extend([BasicCANTest, CANTest])
    tests.extend([BasicRDSTest, RDSTest])
    tests.extend([
        CmsgMacroTests,
        SendmsgUDPTest,
        RecvmsgUDPTest,
        RecvmsgIntoUDPTest,
        SendmsgUDP6Test,
        RecvmsgUDP6Test,
        RecvmsgRFC3542AncillaryUDP6Test,
        RecvmsgIntoRFC3542AncillaryUDP6Test,
        RecvmsgIntoUDP6Test,
        SendmsgTCPTest,
        RecvmsgTCPTest,
        RecvmsgIntoTCPTest,
        SendmsgSCTPStreamTest,
        RecvmsgSCTPStreamTest,
        RecvmsgIntoSCTPStreamTest,
        SendmsgUnixStreamTest,
        RecvmsgUnixStreamTest,
        RecvmsgIntoUnixStreamTest,
        RecvmsgSCMRightsStreamTest,
        RecvmsgIntoSCMRightsStreamTest,
        # These are slow when setitimer() is not available
        InterruptedRecvTimeoutTest,
        InterruptedSendTimeoutTest,
        TestSocketSharing,
    ])

    thread_info = support.threading_setup()
    support.run_unittest(*tests)
    support.threading_cleanup(*thread_info)

if __name__ == "__main__":
    test_main()<|MERGE_RESOLUTION|>--- conflicted
+++ resolved
@@ -1245,15 +1245,6 @@
             fp.close()
             self.assertEqual(repr(fp), "<_io.BufferedReader name=-1>")
 
-<<<<<<< HEAD
-    def test_pickle(self):
-        sock = socket.socket()
-        with sock:
-            for protocol in range(pickle.HIGHEST_PROTOCOL + 1):
-                self.assertRaises(TypeError, pickle.dumps, sock, protocol)
-
-    def test_listen_backlog0(self):
-=======
     def test_unusable_closed_socketio(self):
         with socket.socket() as sock:
             fp = sock.makefile("rb", buffering=0)
@@ -1265,8 +1256,13 @@
             self.assertRaises(ValueError, fp.writable)
             self.assertRaises(ValueError, fp.seekable)
 
-    def testListenBacklog0(self):
->>>>>>> 1e7ee9df
+    def test_pickle(self):
+        sock = socket.socket()
+        with sock:
+            for protocol in range(pickle.HIGHEST_PROTOCOL + 1):
+                self.assertRaises(TypeError, pickle.dumps, sock, protocol)
+
+    def test_listen_backlog0(self):
         srv = socket.socket(socket.AF_INET, socket.SOCK_STREAM)
         srv.bind((HOST, 0))
         # backlog = 0
